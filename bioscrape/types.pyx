# cython: boundscheck=False
# cython: cdivision=True
# cython: wraparound=False

import numpy as np
from bs4 import BeautifulSoup
cimport numpy as np
cimport random as cyrandom
from vector cimport vector
import re
import sympy
from sympy.abc import _clash1
import warnings
import libsbml
from bioscrape.sbmlutil import add_species, add_parameter, add_reaction, add_rule, create_sbml_model, import_sbml

from libc.math cimport log, sqrt, cos, round, exp, fabs

##################################################                ####################################################
######################################              PROPENSITY TYPES                    ##############################
#################################################                     ################################################


cdef class Propensity:
    def __init__(self):
        """
        Set the propensity type enum variable.
        """
        self.propensity_type = PropensityType.unset

    def py_get_propensity(self, np.ndarray[np.double_t,ndim=1] state, np.ndarray[np.double_t,ndim=1] params,
                          double time = 0.0):
        """
        Calculate propensity in pure python given a state and parameter vector.
        :param state: (np.ndarray) state vector of doubles
        :param params: (np.ndarray) parameter vector of doubles.
        :return: (double) computed propensity, should be non-negative
        """
        return self.get_propensity(<double*> state.data, <double*> params.data, time)

    # must be overriden by the daughter class
    cdef double get_propensity(self, double* state, double* params, double time):
        """
        Compute the propensity given state and parameters (MUST be overridden, this returns -1.0)
        :param state: (double *) pointer to state vector
        :param params: (double *) pointer to parameter vector
        :param time: (double) the current time
        :return: (double) computed propensity, should be non-negative
        """
        return -1.0

    cdef double get_volume_propensity(self, double *state, double *params, double volume, double time):
        """
        Compute the propensity given state and parameters and volume. (MUST be overridden)
        :param state: (double *) pointer to state vector
        :param params:(double *) pointer to parameter vector
        :param volume: (double) the cell volume
        :param time: (double) the current time
        :return: (double) computed propensity, should be non-negative
        """
        return -1.0


    cdef double get_stochastic_propensity(self, double* state, double* params, double time):
        """
        By default, stochastic propensities are the same as deterministic propensities but can be overwritten for specific propensity types.
        """
        return self.get_propensity(state, params, time)

    cdef double get_stochastic_volume_propensity(self, double* state, double* params, double volume, double time):
        """
        By default, stochastic propensities are the same as deterministic propensities but can be overwritten for specific propensity types.
        """
        return self.get_volume_propensity(state, params, volume, time)

    def py_get_volume_propensity(self, np.ndarray[np.double_t,ndim=1] state, np.ndarray[np.double_t,ndim=1] params,
                                 double volume, double time = 0.0):
        return self.get_volume_propensity(<double*> state.data, <double*> params.data, volume, time)



    def initialize(self, dict param_dictionary, dict species_indices, dict parameter_indices):
        """
        Initializes the parameters and species to look at the right indices in the state
        :param dictionary: (dict:str--> str) the fields for the propensity 'k','s1' etc map to the actual parameter
                                             and species names
        :param species_indices: (dict:str-->int) map species names to entry in species vector
        :param parameter_indices: (dict:str-->int) map param names to entry in param vector
        :return: nothing
        """
        pass

    def get_species_and_parameters(self, dict fields):
        """
        get which fields are species and which are parameters
        :param dict(str-->str) dictionary containing the XML attributes for that propensity to process.
        :return: (list(string), list(string)) First entry is the names of species, second entry is the names of parameters
        """
        return (None,None)



cdef class ConstitutivePropensity(Propensity):
    # constructor
    def __init__(self):
        self.propensity_type = PropensityType.constitutive

    cdef double get_propensity(self, double* state, double* params, double time):
        return params[self.rate_index]

    cdef double get_volume_propensity(self, double *state, double *params, double volume, double time):
        return params[self.rate_index] * volume

    def initialize(self, dict param_dictionary, dict species_indices, dict parameter_indices):
        for key,value in param_dictionary.items():
            if key == 'k':
                self.rate_index = parameter_indices[value]
            elif key == 'species':
                pass
            elif key == "propensity_type":
                pass
            else:
                warnings.warn('Warning! Useless field for ConstitutivePropensity'+str(key))

    def get_species_and_parameters(self, dict fields):
        return ([],[fields['k']])


cdef class UnimolecularPropensity(Propensity):
    # constructor
    def __init__(self):
        self.propensity_type = PropensityType.unimolecular

    cdef double get_propensity(self, double* state, double* params, double time):
        return params[self.rate_index] * state[self.species_index]

    cdef double get_volume_propensity(self, double *state, double *params, double volume, double time):
        return params[self.rate_index] * state[self.species_index]


    def initialize(self, dict param_dictionary, dict species_indices, dict parameter_indices):

        for key,value in param_dictionary.items():
            if key == 'species':
                self.species_index = species_indices[value]
            elif key == 'k':
                self.rate_index = parameter_indices[value]
            elif key == "propensity_type":
                pass
            else:
                warnings.warn('Warning! Useless field for UnimolecularPropensity '+str(key))

    def get_species_and_parameters(self, dict fields):
        return ([ fields['species'] ],[ fields['k'] ])



cdef class BimolecularPropensity(Propensity):

    # constructor
    def __init__(self):
        self.propensity_type = PropensityType.bimolecular

    cdef double get_propensity(self, double* state, double* params, double time):
        return params[self.rate_index] * state[self.s1_index] * state[self.s2_index]

    cdef double get_stochastic_propensity(self, double* state, double* params, double time):
        if self.s1_index != self.s2_index:
            return params[self.rate_index] * state[self.s1_index] * state[self.s2_index]
        else:
            return params[self.rate_index]*state[self.s1_index]*max(state[self.s1_index]-1, 0)


    cdef double get_volume_propensity(self, double *state, double *params, double volume, double time):
        return params[self.rate_index] * state[self.s1_index] * state[self.s2_index] / volume

    cdef double get_stochastic_volume_propensity(self, double* state, double* params, double volume, double time):
        if self.s1_index != self.s2_index:
            return params[self.rate_index] * state[self.s1_index] * state[self.s2_index] / volume
        else:
            return params[self.rate_index]*state[self.s1_index]*max(state[self.s1_index]-1, 0) / volume


    def initialize(self, dict param_dictionary, dict species_indices, dict parameter_indices):

        for key,value in param_dictionary.items():
            if key == 'species':
                species_names = [x.strip() for x in value.split('*')]
                species_names = [x for x in species_names if x != '']
                assert(len(species_names) == 2)
                self.s1_index = species_indices[species_names[0]]
                self.s2_index = species_indices[species_names[1]]
            elif key == 'k':
                self.rate_index = parameter_indices[value]
            else:
                warnings.warn('Warning! Useless field for BimolecularPropensity'+str(key))

    def get_species_and_parameters(self, dict fields):
        return ([ x.strip() for x in fields['species'].split('*') ],[ fields['k'] ])


cdef class PositiveHillPropensity(Propensity):

    # constructor
    def __init__(self):
        self.propensity_type = PropensityType.hill_positive

    cdef double get_propensity(self, double* state, double* params, double time):
        cdef double X = state[self.s1_index]
        cdef double K = params[self.K_index]
        cdef double n = params[self.n_index]
        cdef double rate = params[self.rate_index]
        return rate * (X / K) ** n / (1 + (X/K)**n)

    cdef double get_volume_propensity(self, double *state, double *params, double volume, double time):
        cdef double X = state[self.s1_index] / volume
        cdef double K = params[self.K_index]
        cdef double n = params[self.n_index]
        cdef double rate = params[self.rate_index]
        return rate * (X / K) ** n / (1 + (X/K)**n)

    def initialize(self, dict param_dictionary, dict species_indices, dict parameter_indices):

        for key,value in param_dictionary.items():
            if key == 's1':
                self.s1_index = species_indices[value]
            elif key == 'K':
                self.K_index = parameter_indices[value]
            elif key == 'n':
                self.n_index = parameter_indices[value]
            elif key == 'k':
                self.rate_index = parameter_indices[value]
            else:
                warnings.warn('Warning! Useless field for PositiveHillPropensity '+str(key))

    def get_species_and_parameters(self, dict fields):
        return ([ fields['s1'] ],[ fields['K'],fields['n'],fields['k'] ])


cdef class PositiveProportionalHillPropensity(Propensity):

    # constructor
    def __init__(self):
        self.propensity_type = PropensityType.proportional_hill_positive

    cdef double get_propensity(self, double* state, double* params, double time):
        cdef double X = state[self.s1_index]
        cdef double K = params[self.K_index]
        cdef double n = params[self.n_index]
        cdef double rate = params[self.rate_index]
        cdef double d = state[self.d_index]
        return rate * d *  (X / K) ** n / (1 + (X/K)**n)

    cdef double get_volume_propensity(self, double *state, double *params, double volume, double time):
        cdef double X = state[self.s1_index] / volume
        cdef double K = params[self.K_index]
        cdef double n = params[self.n_index]
        cdef double d = state[self.d_index]
        cdef double rate = params[self.rate_index]
        return d * rate * (X / K) ** n / (1 + (X/K)**n)


    def initialize(self, dict param_dictionary, dict species_indices, dict parameter_indices):

        for key,value in param_dictionary.items():
            if key == 's1':
                self.s1_index = species_indices[value]
            elif key == 'd':
                self.d_index = species_indices[value]
            elif key == 'K':
                self.K_index = parameter_indices[value]
            elif key == 'n':
                self.n_index = parameter_indices[value]
            elif key == 'k':
                self.rate_index = parameter_indices[value]
            else:
                warnings.warn('Warning! Useless field for PositiveProportionalHillPropensity '+str(key))


    def get_species_and_parameters(self, dict fields):
        return ([ fields['s1'], fields['d'] ],[ fields['K'],fields['n'],fields['k'] ])



cdef class NegativeHillPropensity(Propensity):

    # constructor
    def __init__(self):
        self.propensity_type = PropensityType.hill_negative

    cdef double get_propensity(self, double* state, double* params, double time):
        cdef double X = state[self.s1_index]
        cdef double K = params[self.K_index]
        cdef double n = params[self.n_index]
        cdef double rate = params[self.rate_index]
        return rate * 1 / (1 + (X/K)**n)

    cdef double get_volume_propensity(self, double *state, double *params, double volume, double time):
        cdef double X = state[self.s1_index] / volume
        cdef double K = params[self.K_index]
        cdef double n = params[self.n_index]
        cdef double rate = params[self.rate_index]
        return rate * 1 / (1 + (X/K)**n)

    def initialize(self, dict param_dictionary, dict species_indices, dict parameter_indices):

        for key,value in param_dictionary.items():
            if key == 's1':
                self.s1_index = species_indices[value]
            elif key == 'K':
                self.K_index = parameter_indices[value]
            elif key == 'n':
                self.n_index = parameter_indices[value]
            elif key == 'k':
                self.rate_index = parameter_indices[value]
            else:
                warnings.warn('Warning! Useless field for NegativeHillPropensity '+str(key))

    def get_species_and_parameters(self, dict fields):
        return ([ fields['s1'] ],[ fields['K'],fields['n'],fields['k'] ])



cdef class NegativeProportionalHillPropensity(Propensity):

    # constructor
    def __init__(self):
        self.propensity_type = PropensityType.proportional_hill_negative

    cdef double get_propensity(self, double* state, double* params, double time):
        cdef double X = state[self.s1_index]
        cdef double K = params[self.K_index]
        cdef double n = params[self.n_index]
        cdef double rate = params[self.rate_index]
        cdef double d = state[self.d_index]
        return rate * d *  1/ (1 + (X/K)**n)

    cdef double get_volume_propensity(self, double *state, double *params, double volume, double time):
        cdef double X = state[self.s1_index] / volume
        cdef double K = params[self.K_index]
        cdef double n = params[self.n_index]
        cdef double d = state[self.d_index]
        cdef double rate = params[self.rate_index]
        return d * rate * 1 / (1 + (X/K)**n)


    def initialize(self, dict param_dictionary, dict species_indices, dict parameter_indices):

        for key,value in param_dictionary.items():
            if key == 's1':
                self.s1_index = species_indices[value]
            elif key == 'd':
                self.d_index = species_indices[value]
            elif key == 'K':
                self.K_index = parameter_indices[value]
            elif key == 'n':
                self.n_index = parameter_indices[value]
            elif key == 'k':
                self.rate_index = parameter_indices[value]
            else:
                warnings.warn('Warning! Useless field for NegativeProportionalHillPropensity '+str(key))

    def get_species_and_parameters(self, dict fields):
        return ([ fields['s1'], fields['d'] ],[ fields['K'],fields['n'],fields['k'] ])

    def set_species(self, species, species_indices):
        for key in species:
            if key == 's1':
                self.s1_index = species_indices[species['s1']]
            elif key == 'd':
                self.d_index = species_indices[species['d']]
            else:
                warnings.warn('Warning! Useless field for NegativeProportionalHillPropensity '+str(key))
    def set_parameters(self, parameters, parameter_indices):
        for key in parameters:
            if key == 'K':
                self.K_index = parameter_indices[parameters[key]]
            elif key == 'n':
                self.n_index = parameter_indices[parameters[key]]
            elif key == 'k':
                self.rate_index = parameter_indices[parameters[key]]
            else:
                warnings.warn('Warning! Useless field for NegativeProportionalHillPropensity '+str(key))



cdef class MassActionPropensity(Propensity):
    def __init__(self):
        self.propensity_type = PropensityType.mass_action

    cdef double get_propensity(self, double* state, double* params, double time):
        cdef double ans = params[self.k_index]
        cdef int i
        for i in range(len(self.sp_inds)):
            ans *= state[self.sp_inds[i]]

        return ans

    cdef double get_stochastic_propensity(self, double* state, double* params, double time):
        cdef double ans = params[self.k_index]
        cdef int i
        for i in range(len(self.sp_inds)):
            for j in range(self.sp_counts[i]):
                ans *= max(state[self.sp_inds[i]]-j, 0)

        return ans

    cdef double get_volume_propensity(self, double *state, double *params,
                                      double volume, double time):
        cdef double ans = params[self.k_index]
        cdef int i
        for i in range(self.num_species):
            ans *= state[self.sp_inds[i]]
        if self.num_species == 1:
            return ans
        elif self.num_species == 2:
            return ans / volume
        elif self.num_species == 0:
            return ans * volume
        else:
            return ans / (volume ** (self.num_species - 1) )

    cdef double get_stochastic_volume_propensity(self, double *state, double *params, double volume, double time):

        cdef double ans = self.get_stochastic_propensity(state, params, time)
        if self.num_species == 0:
            return ans*volume
        elif self.num_species == 1:
            return ans
        elif self.num_species == 2:
            return ans / volume
        else:
            return ans / (volume ** (self.num_species - 1))


    def initialize(self, dict param_dictionary, dict species_indices, dict parameter_indices):

        sp_ind_dict = {}
        sp_ind_counter = 0
        for key,value in param_dictionary.items():
            if key == 'species':
                if '+' in value or '-' in value:
                    raise SyntaxError('Plus or minus character in mass action propensity string.')
                species_names = [s.strip() for s in value.split('*')]
                for species_name in species_names:
                    if species_name == '':
                        continue
                    if species_name not in sp_ind_dict:
                        self.sp_inds.push_back(species_indices[species_name])
                        self.sp_counts.push_back(1)
                        sp_ind_dict[species_name] = sp_ind_counter
                        sp_ind_counter += 1
                    else:
                        sp_ind =sp_ind_dict[species_name]
                        self.sp_counts[sp_ind] += 1

                self.num_species = int(sum(self.sp_counts))
            elif key == 'k':
                self.k_index = parameter_indices[value]
            else:
                warnings.warn('Warning! Useless field for MassActionPropensity '+str(key))



    def get_species_and_parameters(self, dict fields):
        species_list = [x.strip()   for x in fields['species'].split('*') ]
        species_list = [x for x in species_list if x != '']

        return (species_list, [ fields['k'] ])


##################################################                ####################################################
######################################              PARSING                             ##############################
#################################################                     ################################################


cdef class Term:
    cdef double evaluate(self, double *species, double *params, double time):
        raise SyntaxError('Cannot make Term base object')

    cdef double volume_evaluate(self, double *species, double *params, double vol, double time):
        raise SyntaxError('Cannot make Term base object')


    def py_evaluate(self, np.ndarray species, np.ndarray params, double time=0.0):
        return self.evaluate(<double*> species.data, <double*> params.data, time)

    def py_volume_evaluate(self, np.ndarray species, np.ndarray params,
                           double vol, double time=0.0):
        return self.volume_evaluate(<double*> species.data, <double*> params.data,
                                    vol, time)

# Base building blocks

cdef class ConstantTerm(Term):

    def __init__(self, double val):
        self.value = val

    cdef double evaluate(self, double *species, double *params, double time):
        return self.value
    cdef double volume_evaluate(self, double *species, double *params, double vol, double time):
        return self.value

cdef class SpeciesTerm(Term):


    def __init__(self, unsigned ind):
        self.index = ind

    cdef double evaluate(self, double *species, double *params, double time):
        return species[self.index]
    cdef double volume_evaluate(self, double *species, double *params, double vol, double time):
        return species[self.index]

cdef class ParameterTerm(Term):

    def __init__(self, unsigned ind):
        self.index = ind

    cdef double evaluate(self, double *species, double *params, double time):
        return params[self.index]
    cdef double volume_evaluate(self, double *species, double *params, double vol, double time):
        return params[self.index]

cdef class VolumeTerm(Term):
    cdef double evaluate(self, double *species, double *params, double time):
        return 1.0
    cdef double volume_evaluate(self, double *species, double *params, double vol, double time):
        return vol

# Putting stuff together

cdef class SumTerm(Term):


    def __init__(self):
        self.terms_list = []

    cdef void add_term(self,Term trm):
        self.terms.push_back(<void*> trm)
        self.terms_list.append(trm)

    cdef double evaluate(self, double *species, double *params, double time):
        cdef double ans = 0.0
        cdef unsigned i
        for i in range(self.terms.size()):
            ans += (<Term>(self.terms[i])).evaluate(species, params, time)
        return ans

    cdef double volume_evaluate(self, double *species, double *params, double vol, double time):
        cdef double ans = 0.0
        cdef unsigned i
        for i in range(self.terms.size()):
            ans += (<Term>(self.terms[i])).volume_evaluate(species,params,vol, time)
        return ans

cdef class ProductTerm(Term):
    def __init__(self):
        self.terms_list = []

    cdef void add_term(self,Term trm):
        self.terms.push_back(<void*> trm)
        self.terms_list.append(trm)

    cdef double evaluate(self, double *species, double *params, double time):
        cdef double ans = 1.0
        cdef unsigned i
        for i in range(self.terms.size()):
            ans *= (<Term>(self.terms[i])).evaluate(species, params,time)
        return ans

    cdef double volume_evaluate(self, double *species, double *params, double vol, double time):
        cdef double ans = 1.0
        cdef unsigned i
        for i in range(self.terms.size()):
            ans *= (<Term>(self.terms[i])).volume_evaluate(species,params,vol,time)
        return ans

cdef class MaxTerm(Term):
    def __init__(self):
        self.terms_list = []

    cdef void add_term(self,Term trm):
        self.terms.push_back(<void*> trm)
        self.terms_list.append(trm)

    cdef double evaluate(self, double *species, double *params, double time):
        cdef double ans = (<Term>(self.terms[0])).evaluate(species, params,time)
        cdef unsigned i
        cdef double temp = 0
        for i in range(1,self.terms.size()):
            temp =  (<Term>(self.terms[i])).evaluate(species, params,time)
            if temp > ans:
                ans = temp

        return ans

    cdef double volume_evaluate(self, double *species, double *params, double vol, double time):
        cdef double ans = (<Term>(self.terms[0])).volume_evaluate(species,params,vol,time)
        cdef unsigned i
        cdef double temp = 0
        for i in range(1,self.terms.size()):
            temp = (<Term>(self.terms[i])).volume_evaluate(species,params,vol,time)
            if temp > ans:
                ans = temp
        return ans

cdef class MinTerm(Term):
    def __init__(self):
        self.terms_list = []

    cdef void add_term(self,Term trm):
        self.terms.push_back(<void*> trm)
        self.terms_list.append(trm)

    cdef double evaluate(self, double *species, double *params, double time):
        cdef double ans = (<Term>(self.terms[0])).evaluate(species, params,time)
        cdef unsigned i
        cdef double temp = 0
        for i in range(1,self.terms.size()):
            temp =  (<Term>(self.terms[i])).evaluate(species, params,time)
            if temp < ans:
                ans = temp

        return ans

    cdef double volume_evaluate(self, double *species, double *params, double vol, double time):
        cdef double ans = (<Term>(self.terms[0])).volume_evaluate(species,params,vol,time)
        cdef unsigned i
        cdef double temp = 0
        for i in range(1,self.terms.size()):
            temp = (<Term>(self.terms[i])).volume_evaluate(species,params,vol,time)
            if temp < ans:
                ans = temp
        return ans

cdef class PowerTerm(Term):


    cdef void set_base(self, Term base):
        self.base = base
    cdef void set_exponent(self, Term exponent):
        self.exponent = exponent

    cdef double evaluate(self, double *species, double *params, double time):
        return self.base.evaluate(species,params,time) ** \
               self.exponent.evaluate(species,params,time)

    cdef double volume_evaluate(self, double *species, double *params, double vol, double time):
        return self.base.volume_evaluate(species,params,vol,time) ** \
               self.exponent.volume_evaluate(species,params,vol,time)


cdef class ExpTerm(Term):
    cdef void set_arg(self, Term arg):
        self.arg = arg

    cdef double evaluate(self, double *species, double *params, double time):
        return exp(self.arg.evaluate(species,params,time))

    cdef double volume_evaluate(self, double *species, double *params, double vol, double time):
        return exp(self.arg.volume_evaluate(species,params,vol,time))

cdef class LogTerm(Term):
    cdef void set_arg(self, Term arg):
        self.arg = arg

    cdef double evaluate(self, double *species, double *params, double time):
        return log(self.arg.evaluate(species,params,time))

    cdef double volume_evaluate(self, double *species, double *params, double vol, double time):
        return log(self.arg.volume_evaluate(species,params,vol,time))


cdef class StepTerm(Term):
    cdef void set_arg(self, Term arg):
        self.arg = arg

    cdef double evaluate(self, double *species, double *params, double time):
        if self.arg.evaluate(species,params,time) >= 0:
            return 1.0
        return 0

    cdef double volume_evaluate(self, double *species, double *params, double vol, double time):
        if self.arg.volume_evaluate(species,params,vol,time) >= 0:
            return 1.0
        return 0

cdef class AbsTerm(Term):
    cdef void set_arg(self, Term arg):
        self.arg = arg

    cdef double evaluate(self, double *species, double *params, double time):
        return fabs( self.arg.evaluate(species,params,time) )

    cdef double volume_evaluate(self, double *species, double *params, double vol, double time):
        return fabs( self.arg.volume_evaluate(species,params,vol,time) )


cdef class TimeTerm(Term):
    cdef double evaluate(self, double *species, double *params, double time):
        return time

    cdef double volume_evaluate(self, double *species, double *params, double vol, double time):
        return time


def sympy_species_and_parameters(instring):
    instring = instring.replace('^','**')
    instring = instring.replace('|','_')
    root = sympy.sympify(instring, _clash1)
    nodes = [root]
    index = 0
    while index < len(nodes):
        node = nodes[index]
        index += 1
        nodes.extend(node.args)

    names = [str(n) for n in nodes if type(n) == sympy.Symbol]

    species_names = [s for s in names if (s[0] != '_' and s != 'volume' and s != 't')]
    param_names = [s[1:] for s in names if s[0] == '_']

    return species_names,param_names

def sympy_recursion(tree, species2index, params2index):
    cdef SumTerm sumterm
    cdef ProductTerm productterm
    cdef PowerTerm powerterm
    cdef ExpTerm expterm
    cdef LogTerm logterm
    cdef StepTerm stepterm
    cdef AbsTerm absterm
    cdef MaxTerm maxterm
    cdef MinTerm minterm

    root = tree.func
    args = tree.args
    # check if symbol
    if type(tree) == sympy.Symbol:
        name = str(tree)
        if name[0] == '_':
            return ParameterTerm(params2index[ name[1:] ])
        elif name == 'volume':
            return VolumeTerm()
        elif name == 't':
            return TimeTerm()
        else:
            return SpeciesTerm(species2index[ name ])
    # check if addition
    elif type(tree) == sympy.Add:
        sumterm = SumTerm()
        for a in args:
            sumterm.add_term(  sympy_recursion(a,species2index,params2index)   )
        return sumterm

    # check multiplication
    elif type(tree) == sympy.Mul:
        productterm = ProductTerm()
        for a in args:
            productterm.add_term(sympy_recursion(a,species2index,params2index))
        return productterm

    # check exponential

    elif type(tree) == sympy.Pow:
        powerterm = PowerTerm()
        powerterm.set_base( sympy_recursion(args[0],species2index,params2index) )
        powerterm.set_exponent( sympy_recursion(args[1], species2index,params2index) )
        return powerterm


    # check exp and log

    elif type(tree) == sympy.exp:
        expterm = ExpTerm()
        expterm.set_arg( sympy_recursion(args[0],species2index,params2index) )
        return expterm

    elif type(tree) == sympy.log:
        logterm = LogTerm()
        logterm.set_arg( sympy_recursion(args[0],species2index,params2index) )
        return logterm

    # check Heaviside

    elif type(tree) == sympy.Heaviside:
        stepterm = StepTerm()
        stepterm.set_arg( sympy_recursion(args[0],species2index,params2index) )
        return stepterm

    # check absolute value

    elif type(tree) == sympy.Abs:
        absterm = AbsTerm()
        absterm.set_arg( sympy_recursion(args[0],species2index,params2index) )
        return absterm

    # check for min and max

    elif type(tree) == sympy.Max:
        maxterm = MaxTerm()
        for a in args:
            maxterm.add_term(sympy_recursion(a,species2index,params2index))
        return maxterm

    elif type(tree) == sympy.Min:
        minterm = MinTerm()
        for a in args:
            minterm.add_term(sympy_recursion(a,species2index,params2index))
        return minterm

    # if nothing else, then it should be a number

    else:
        try:
            return ConstantTerm(float( tree.evalf() ))
        except:
            raise SyntaxError('This should be a number: ' + str(tree))



def parse_expression(instring, species2index, params2index):
    instring = instring.strip()
    instring = instring.replace('^','**')
    instring = instring.replace('|', '_')
    instring = instring.replace('heaviside', 'Heaviside')

    try:
        parse_tree = sympy.sympify(instring, _clash1)
    except:
        raise SyntaxError('Sympy unable to parse: ' + instring)

    return sympy_recursion(parse_tree,species2index,params2index)


cdef class GeneralPropensity(Propensity):

    cdef double get_propensity(self, double* state, double* params, double time):
        return self.term.evaluate(state,params,time)
    cdef double get_volume_propensity(self, double *state, double *params, double volume, double time):
        return self.term.volume_evaluate(state,params,volume,time)

    def __init__(self):
        self.propensity_type = PropensityType.general

    def initialize(self, dict dictionary, dict species_indices, dict parameter_indices):
        instring = dictionary['rate']

        self.term = parse_expression(instring, species_indices, parameter_indices)


    def get_species_and_parameters(self, dict fields):
        instring = fields['rate'].strip()
        return sympy_species_and_parameters(instring)



##################################################                ####################################################
######################################              DELAY TYPES                        ##############################
#################################################                     ################################################

cdef class Delay:
    def __init__(self):
        """
        Set the delay_type attribute to the appropriate enum value.
        """
        self.delay_type = DelayType.unset_delay

    def py_get_delay(self, np.ndarray[np.double_t,ndim=1] state,
                     np.ndarray[np.double_t,ndim=1] params):
        """
        Return the delay given the state and parameter vector
        :param state: (np.ndarray) the state vector
        :param params: (np.ndarray) the parameters vector
        :return: (double) the computed delay

        This function should NOT be overridden by subclases. It is just a Python
        wrapped of the cython delay function.
        """
        return self.get_delay(<double*> state.data, <double*> params.data)

    def __eq__(self, Delay other):
        return self.delay_type == other.delay_type

    cdef double get_delay(self, double* state, double* params):
        """
        Compute a delay given the state and parameters vectors.
        :param state: (double *) the array containing the state vector
        :param params: (double *) the array containing the parameters vector
        :return: (double) the computed delay.

        This function must be overridden by subclasses.
        """

        return -1.0

    def initialize(self, dict param_dictionary, dict species_indices,
                   dict parameter_indices):

        """
        Initializes the parameters and species to look at the right indices in
            the state
        :param dictionary: (dict:str--> str) the fields for the propensity 'k',
                                            's1' etc map to the actual parameter
                                             and species names
        :param species_indices: (dict:str-->int) map species names to entry in
                                species vector
        :param parameter_indices: (dict:str-->int) map param names to entry in
                                  param vector
        :return: nothing
        """
        pass

    def get_species_and_parameters(self, dict fields):
        """
        get which fields are species and which are parameters
        :return: (list(string), list(string)) First entry is the fields that are
                                            species, second entry is the fields
                                            that are parameters
        """
        return [],[]


cdef class NoDelay(Delay):
    def __init__(self):
        self.delay_type = DelayType.none

    cdef double get_delay(self, double* state, double* params):
        return 0.0

cdef class FixedDelay(Delay):

    def __init__(self):
        self.delay_type = DelayType.fixed

    cdef double get_delay(self, double* state, double* params):
        return params[self.delay_index]

    def initialize(self, dict param_dictionary, dict species_indices,
                   dict parameter_indices):

        for key,value in param_dictionary.items():
            if key == 'delay':
                self.delay_index = parameter_indices[value]
            else:
                warnings.warn('Warning! Useless field for fixed delay', key)

    def get_species_and_parameters(self, dict fields):
        return [], [fields['delay']]

cdef class GaussianDelay(Delay):

    def __init__(self):
        self.delay_type = DelayType.gaussian

    cdef double get_delay(self, double* state, double* params):
        return cyrandom.normal_rv(params[self.mean_index],params[self.std_index])


    def initialize(self, dict param_dictionary, dict species_indices,
                   dict parameter_indices):

        for key,value in param_dictionary.items():
            if key == 'mean':
                self.mean_index = parameter_indices[value]
            elif key == 'std':
                self.std_index = parameter_indices[value]
            else:
                warnings.warn('Warning! Useless field for gaussian delay', key)

    def get_species_and_parameters(self, dict fields):
        return [],[fields['mean'], fields['std']]



cdef class GammaDelay(Delay):

    def __init__(self):
        self.delay_type = DelayType.gamma

    cdef double get_delay(self, double* state, double* params):
        return cyrandom.gamma_rv(params[self.k_index],params[self.theta_index])

    def initialize(self, dict param_dictionary, dict species_indices,
                   dict parameter_indices):

        for key,value in param_dictionary.items():
            if key == 'k':
                self.k_index = parameter_indices[value]
            elif key == 'theta':
                self.theta_index = parameter_indices[value]
            else:
                warnings.warn('Warning! Useless field for gamma delay', key)

    def get_species_and_parameters(self, dict fields):
        return [],[fields['k'], fields['theta']]

##################################################                ####################################################
######################################              RULE   TYPES                       ###############################
#################################################                     ################################################

cdef class Rule:
    """
    A class for doing rules that must be done either at the beginning of a simulation or repeatedly at each step of
    the simulation.
    """
    cdef void execute_rule(self, double *state, double *params, double time):
        raise NotImplementedError('Creating base Rule class. This should be subclassed.')

    cdef void execute_volume_rule(self, double *state, double *params, double volume, double time):
        self.execute_rule(state, params, time)

    def py_execute_rule(self, np.ndarray[np.double_t,ndim=1] state, np.ndarray[np.double_t,ndim=1] params,
                        double time = 0.0):
        self.execute_rule(<double*> state.data, <double*> params.data,time)

    def py_execute_volume_rule(self, np.ndarray[np.double_t,ndim=1] state, np.ndarray[np.double_t,ndim=1] params,
                               double volume, double time=0.0 ):
        self.execute_volume_rule(<double*> state.data, <double*> params.data, volume,time)

    def initialize(self, dict dictionary, dict species_indices, dict parameter_indices):
        """
        Initializes the parameters and species to look at the right indices in the state
        :param dictionary: (dict:str--> str) the fields for the propensity 'k','s1' etc map to the actual parameter
                                             and species names
        :param species_indices: (dict:str-->int) map species names to entry in species vector
        :param parameter_indices: (dict:str-->int) map param names to entry in param vector
        :return: nothing
        """
        pass

    def get_species_and_parameters(self, dict fields):
        """
        get which fields are species and which are parameters
        :param dict(str-->str) dictionary containing the XML attributes for that propensity to process.
        :return: (list(string), list(string)) First entry is the names of species, second entry is the names of parameters
        """
        return (None,None)


cdef class AdditiveAssignmentRule(Rule):
    """
    A class for assigning a species to a sum of a bunch of other species.
    """

    cdef void execute_rule(self, double *state, double *params, double time):
        cdef unsigned i = 0
        cdef double answer = 0.0
        for i in range(self.species_source_indices.size()):
            answer += state[ self.species_source_indices[i] ]

        state[self.dest_index] = answer

    def initialize(self, dict dictionary, dict species_indices, dict parameter_indices):
        equation = dictionary['equation']
        split_eqn = [s.strip() for s in equation.split('=') ]
        assert(len(split_eqn) == 2)
        dest_name = split_eqn[0]
        src_names = [s.strip() for s in split_eqn[1].split('+')]

        self.dest_index = species_indices[dest_name]

        for string in src_names:
            self.species_source_indices.push_back(  species_indices[string]  )

    def get_species_and_parameters(self, dict fields):
        # Add the species names
        equation = fields['equation']
        split_eqn = [s.strip() for s in equation.split('=') ]
        assert(len(split_eqn) == 2)
        dest_name = split_eqn[0]
        species_names = [s.strip() for s in split_eqn[1].split('+')]
        species_names.append(dest_name)
        return species_names, []

cdef class GeneralAssignmentRule(Rule):
    """
    A class for doing rules that must be done either at the beginning of a simulation or repeatedly at each step of
    the simulation.
    """
    cdef void execute_rule(self, double *state, double *params, double time):
        if self.param_flag > 0:
            params[self.dest_index] = self.rhs.evaluate(state,params,time)
        else:
            state[self.dest_index] = self.rhs.evaluate(state,params,time)

    cdef void execute_volume_rule(self, double *state, double *params, double volume, double time):
        if self.param_flag > 0:
            params[self.dest_index] = self.rhs.volume_evaluate(state,params,volume, time)
        else:
            state[self.dest_index] = self.rhs.volume_evaluate(state,params,volume, time)

    def initialize(self, dict fields, species2index, params2index):
        self.rhs = parse_expression(fields['equation'].split('=')[1], species2index, params2index)

        dest_name = fields['equation'].split('=')[0].strip()

        if dest_name[0] == '_' or dest_name[0] == '|':
            self.param_flag = 1
            self.dest_index = params2index[dest_name[1:]]
        else:
            self.param_flag = 0
            self.dest_index = species2index[dest_name]

    def get_species_and_parameters(self, dict fields):
        instring = fields['equation'].strip()
        dest_name = instring.split('=')[0].strip()
        instring = instring.split('=')[1]

        species_names, param_names = sympy_species_and_parameters(instring)

        if dest_name[0] == '_' or dest_name[0] == '|':
            param_names.append(dest_name[1:])
        else:
            species_names.append(dest_name)

        return species_names, param_names






##################################################                ####################################################
######################################              VOLUME TYPES                        ##############################
#################################################                     ################################################

cdef class Volume:
    cdef double get_volume_step(self, double *state, double *params, double time, double volume, double dt):
        """
        Return the volume change in a time step of dt ending at time t given the state, parameters, and volume at t-d

        Must be overridden by subclass

        :param state: (double *) pointer to state vector
        :param params: (double *) pointer to parameter vector
        :param time: (double) ending time after the volume step has occurred
        :param volume: (double) the volume before the volume step occurs
        :param dt: (double) the time step over which you want the volume change
        :return: (double) the change in cell volume from time - dt to time
        """

        return 0.0

    cdef Volume copy(self):
        """
        Returns a deep copy of the volume object
        """
        raise NotImplementedError('Need to implement copy for population simulations')

    def py_copy(self):
        """
        Copy function for deep copying
        :return: a deep copy of the volume object
        """
        return self.copy()

    def py_get_volume_step(self, np.ndarray[np.double_t,ndim=1] state, np.ndarray[np.double_t,ndim=1] params,
                           double time, double volume, double dt):
        return self.get_volume_step(<double*> state.data, <double*> params.data, time, volume, dt)


    cdef void initialize(self, double *state, double *params, double time, double volume):
        """
        Initialize the volume object given a new initial time and volume and the current state and parameters.

        This is required in order to handle non-memoryless properties, like the cell division time, which can be
        pre-sampled once in the initialize() function and then simply queried later.

        Must be overridden by subclass.

        :param state: (double *) pointer to the state vector
        :param params: (double *) pointer to the parameter vector
        :param time: (double) current initial time
        :param volume: (double) initial volume
        :return: None
        """

        pass

    def py_initialize(self, np.ndarray[np.double_t,ndim=1] state, np.ndarray[np.double_t,ndim=1] params,
                      double time, double volume):
        self.initialize(<double*> state.data, <double*> params.data, time, volume)

    cdef unsigned cell_divided(self, double *state, double *params, double time, double volume, double dt):
        """
        Return true or false if the cell divided during the time interval between time-dt and time. Note, in order
        to compute this the cell should have already been updated up to time t first.

        Must be overridden by subclass.

        :param state: (double *) pointer to the state vector
        :param params: (double *) pointer to parameter vector
        :param time: (double) the ending time of the time step
        :param volume: (double) the volume AFTER the time step occurred
        :param dt: (double) the width of the time step
        :return: 1 if the cell divided in [time-dt, time] or 0 if it did not divide.
        """

        return 0

    def py_cell_divided(self, np.ndarray[np.double_t,ndim=1] state, np.ndarray[np.double_t,ndim=1] params, double time,
                        double volume, double dt):
        return self.cell_divided(<double*> state.data, <double*> params.data, time, volume, dt)


    def py_set_volume(self, double v):
        self.set_volume(v)
    def py_get_volume(self):
        return self.get_volume()




cdef class StochasticTimeThresholdVolume(Volume):
    def __init__(self, double cell_cycle_time, double average_division_volume, double division_noise):
        """
        Initialize the class with the cell cycle time, average division volume, and noise parameter.

        :param cell_cycle_time: (double) cell cycle time on average
        :param average_division_volume: (double) average volume at division
        :param division_noise: (double) noise in the cell cycle time as a relative c.o.v.
        """
        self.cell_cycle_time = cell_cycle_time
        self.average_division_volume = average_division_volume
        self.division_noise = division_noise
        self.division_time = -1.0

        # Compute growth rate yourself.
        self.growth_rate = 0.69314718056 / cell_cycle_time # log(2) / cycle time


    cdef Volume copy(self):
        cdef StochasticTimeThresholdVolume v = StochasticTimeThresholdVolume(self.cell_cycle_time,
                                                                             self.average_division_volume,
                                                                             self.division_noise)
        v.division_time = self.division_time
        v.current_volume = self.current_volume
        return v

    cdef double get_volume_step(self, double *state, double *params, double time, double volume, double dt):
        """
        Compute a deterministic volume step that is independent of state and parameters.

        :param state: (double *) the state vector. not used here
        :param params: (double *) the parameter vector. not used here
        :param time: (double) the final time.
        :param volume: (double) the volume at time - dt
        :param dt: (double) the time step
        :return:
        """

        return ( exp(self.growth_rate*dt) - 1.0) * volume

    cdef void initialize(self, double *state, double *params, double time, double volume):
        """
        Initialize the volume by setting initial time and volume and sampling the division time ahead of time with
        the the time left to division being the deterministic time left given the growth rate, cell cycle time,
        average division volume, and current volume. Then the actual time left to division is normal(1.0, noise) * T,
         where noise is the division noise parameter. This sets the future division time.

        :param state: (double *) the state vector. not used here
        :param params: (double *) the parameter vector. not used here
        :param time: (double) current time
        :param volume: (double) current volume
        :return:
        """

        self.set_volume(volume)
        cdef double time_left = log(self.average_division_volume / volume) / self.growth_rate
        time_left = cyrandom.normal_rv(1.0, self.division_noise) * time_left
        self.division_time = time + time_left
        #print("Volume:", volume, "Division Time:", self.division_time )

    cdef unsigned  cell_divided(self, double *state, double *params, double time, double volume, double dt):
        """
        Check if the cell has divided in the interval time-dt to time. Does not depend on any of the parameters for
         this volume type.

        :param state: (double *) the state vector. not used here
        :param params: (double *) the parameter vector. not used here
        :param time: (double) current time
        :param volume: (double) current volume
        :param dt: (double) time step
        :return: 1 if cell divided, 0 otherwise
        """


        if self.division_time > time - dt and self.division_time <= time:
            return 1
        return 0

cdef class StateDependentVolume(Volume):
    """
    A volume class for a cell where growth rate depends on state and the division volume is chosen randomly
    ahead of time with some randomness.

    Attributes:
        division_volume (double): the volume at which the cell will divide.
        average_division_volume (double): the average volume at which to divide.
        division_noise (double):  << 1, the noise in the division time (c.o.v.)
        growth_rate (Term): the growth rate evaluated based on the state
    """

    def __init__(self):
        pass

    def setup(self, double average_division_volume, double division_noise, growth_rate, Model m):
        self.average_division_volume = average_division_volume
        self.division_noise = division_noise
        self.growth_rate = m.parse_general_expression(growth_rate)


    cdef double get_volume_step(self, double *state, double *params, double time, double volume, double dt):
        cdef double gr = self.growth_rate.evaluate(state,params, time)
        return ( exp(gr*dt) - 1.0) * volume

    cdef void initialize(self, double *state, double *params, double time, double volume):
        self.py_set_volume(volume)
        # Must choose division volume.
        self.division_volume = self.average_division_volume * cyrandom.normal_rv(1.0, self.division_noise)
        if self.division_noise > volume:
            raise RuntimeError('Division occurs before initial volume - change your parameters!')


    cdef unsigned cell_divided(self, double *state, double *params, double time, double volume, double dt):
        if volume > self.division_volume:
            return 1
        return 0

    cdef Volume copy(self):
        cdef StateDependentVolume sv = StateDependentVolume()
        sv.division_noise = self.division_noise
        sv.division_volume = self.division_volume
        sv.growth_rate = self.growth_rate
        sv.average_division_volume = self.average_division_volume
        sv.current_volume = self.current_volume
        return sv


###############################                #################################
###################              MODEL   TYPES                       ###########
##############################                     #############################

cdef class Model:
    def __init__(self, filename = None, species = [], reactions = [], 
                 parameters = [], rules = [], initial_condition_dict = None, 
                 sbml_filename = None, input_printout = False, 
                 initialize_model = True):
        """
        Read in a model from a file using XML format for the model.

        :param filename: (str) the file to read the model
        """
        self._next_species_index = 0
        self._next_params_index = 0
        self._dummy_param_counter = 0

        self.has_delay = False #Does the Model contain any delay reactions? 
                               #Updated in _add_reaction.

        self.species2index = {}
        self.params2index = {}
        self.propensities = []
        self.delays = []
        self.repeat_rules = []
        self.params_values = np.array([])
        self.species_values = np.array([])
        self.txt_dict = {'reactions':"", 'rules':""} # A dictionary to store XML 
                                                     #txt to write bioscrape xml
        self.reaction_definitions = [] # List of reaction tuples useful for writing SBML
        self.rule_definitions = [] #A list of rule tuples useful for writing SBML

        # These must be updated later
        self.update_array = None
        self.delay_update_array = None
        self.reaction_updates = []
        self.delay_reaction_updates = []
        # Set to True when the stochiometric matrices are created and model 
        # checked by the initialize() function
        self.initialized = False 
        self.reaction_list = [] # A list used to store tuples (propensity, 
                                # delay, update_array, delay_update_array) for 
                                # each reaction

        if filename != None and sbml_filename != None:
            raise ValueError("Cannot load both a bioSCRAPE xml file and an " 
                             "SBML file. Please choose just one.")
        elif filename != None:
            self.parse_model(filename, input_printout = input_printout)
        elif sbml_filename != None:
            import_sbml(sbml_filename, bioscrape_model = self, 
                        input_printout = input_printout)

        for species in species:
            self._add_species(species)

        for rxn in reactions:
            if len(rxn) == 4:
                reactants, products, propensity_type, propensity_param_dict = rxn
                delay_type, delay_reactants, delay_products, delay_param_dict =\
                        None, None,  None, None
            elif len(rxn) == 8:
                reactants, products, propensity_type, propensity_param_dict, \
                delay_type, delay_reactants, delay_products, delay_param_dict = rxn
            else:
                raise ValueError("Reaction Tuple of the wrong length! Must be "
                                 "of length 4 (no delay) or 8 (with delays). "
                                 "See BioSCRAPE Model API for details.")
            self.create_reaction(reactants, products, propensity_type, 
                                 propensity_param_dict, delay_type, 
                                 delay_reactants, delay_products, 
                                 delay_param_dict, 
                                 input_printout = input_printout)

        if isinstance(parameters, dict):
            parameters = parameters.items()

        for param, param_val in parameters:
                self._add_param(param)
                self.set_parameter(param, param_val)


        for rule in rules:
            if len(rule) == 2:
                rule_type, rule_attributes = rule
                self.create_rule(rule_type, rule_attributes, 
                                 input_printout = input_printout)
            elif len(rule) == 3:
                rule_type, rule_attributes, rule_frequency = rule
                self.create_rule(rule_type, rule_attributes, 
                                 rule_frequency = rule_frequency, 
                                 input_printout = input_printout)
            else:
                raise ValueError("Rules must be a tuple: (rule_type (string), "
                                 "rule_attributes (dict), rule_frequency "
                                 "(optional))")

        if initial_condition_dict != None:
            for specie in initial_condition_dict:
                self._add_species(specie)
            self.set_species(initial_condition_dict)

        if initialize_model:
            self._initialize()

    cdef void _initialize(self):
        #creates C vector objects
        self._create_vectors()

        #Create Stochiometric Matrices
        self._create_stochiometric_matrices()

        #Check for unspecified parameters
        self.check_parameters()

        #Check for species without intial conditions.
        #Set these initial conditions to 0 and issue a warning.
        self.check_species()

        self.initialized = True

    def py_initialize(self):
        self._initialize()

    def _create_vectors(self):
        #Create c-vectors of different objects
        self.propensities = []
        self.delays = []
        for rxn in self.reaction_list:
            prop_object, delay_object, update_array, delay_update_array = rxn
            self.propensities.append(prop_object)
            self.c_propensities.push_back(<void*> prop_object)
            self.delays.append(delay_object)
            self.c_delays.push_back(<void*> delay_object)

        for rule_object in self.repeat_rules:
            self.c_repeat_rules.push_back(<void*> rule_object)

    def py_initialize(self):
        self._initialize()

    def __eq__(self, Model other):
        if other is None or not isinstance(other, Model):
            return False
        # Casting as a set means order doesn't matter.
        # Sets can only hold an element once, so this could give weird results
        # if the same reaction or rule definition appears multiple times.
        # 
        # If reaction/rule definitions are the same, that implies that many of 
        # the other attributes of the Model must be the same. 
        if sorted(self.reaction_definitions) != sorted(other.reaction_definitions):
            return False
        if sorted(self.rule_definitions) != sorted(other.rule_definitions):
            return False
        if self.species2index != other.species2index:
            return False
        if not np.array_equal(self.species_values, other.species_values):
            return False
        return True

    def __neq__(self, Model other):
        return not self.__eq__(other)

    def _add_species(self, species):
        """
        Helper function for putting together the species vector (converting species names to indices in vector)

        If the species has already been added, then do nothing. otherwise give it a new index, and increase
        the next_species_index by 1

        :param species: (str) the species name
        :return: None
        """
        self.initialized = False
        if species not in self.species2index and species is not None:
            self.species2index[species] = self._next_species_index
            self._next_species_index += 1
            self.species_values = np.concatenate((self.species_values, np.array([-1])))

    def _set_species_value(self, specie, value):
        if specie not in self.species2index:
            self._add_species(specie)
        self.species_values[self.species2index[specie]] = value

    #Helper function to add a reaction to the model
    #Inputs:
    #   reaction_update_dict (dictionary): species_index --> change in count. Species not in the products or reactants can be omitted
    #   propensity_object: an instance of a propensity_object
    #   propensity_param_dict: a dictionary containing the parameters of the propensity
    #   delay_reaction_update_dict: same as reaction_dict but for the delayed part of a reaction
    #   delay_object: an instance of one of a delay_object
    #   delay_param_dict: a dictionary containing the parameters of the delay distribution

    def _add_reaction(self, reaction_update_dict, propensity_object, propensity_param_dict,
        delay_reaction_update_dict = {}, delay_object = None, delay_param_dict = {}):
        self.initialized = False

        species_names, param_names = propensity_object.get_species_and_parameters(propensity_param_dict)

        for species_name in species_names:
            self._add_species(species_name)
        for param_name in param_names:
            self._add_param(param_name)

        self.reaction_updates.append(reaction_update_dict)
        propensity_object.initialize(propensity_param_dict, self.species2index, self.params2index)

        #Moved to Model._initialize
        #self.propensities.append(propensity_object)
        #self.c_propensities.push_back(<void*> propensity_object)

        if delay_object == None:
           delay_object = NoDelay()
        elif not type(delay_object) == type(NoDelay()):
            self.has_delay = True

        species_names, param_names = delay_object.get_species_and_parameters(delay_param_dict)

        for species_name in species_names:
            self._add_species(species_name)
        for param_name in param_names:
            self._add_param(param_name)

        #Moved to Model._initialize
        #self.delays.append(delay_object)
        #self.c_delays.push_back(<void*> delay_object)
        self.delay_reaction_updates.append(delay_reaction_update_dict)
        delay_object.initialize(delay_param_dict, self.species2index, self.params2index)
        self.reaction_list.append((propensity_object, delay_object, reaction_update_dict, delay_reaction_update_dict))


    def create_propensity(self, propensity_type, propensity_param_dict, print_out = False):
        if print_out:
            warnings.warn("Creating Propensity: prop_type="+str(propensity_type)+" params="+str(propensity_param_dict))
        if 'type' in propensity_param_dict:
            propensity_param_dict.pop('type')
        #Create propensity object
        if propensity_type == 'hillpositive':
            #Check required propensity parameters and convert numeric parameters to dummy variables.
            self._param_dict_check(propensity_param_dict, "k", "DummyVar_PositiveHillPropensity")
            self._param_dict_check(propensity_param_dict, "K", "DummyVar_PositiveHillPropensity")
            self._param_dict_check(propensity_param_dict, "s1", "DummyVar_PositiveHillPropensity")
            self._param_dict_check(propensity_param_dict, "n", "DummyVar_PositiveHillPropensity")
            prop_object = PositiveHillPropensity()


        elif propensity_type == 'proportionalhillpositive':
            self._param_dict_check(propensity_param_dict, "k", "DummyVar_PositiveProportionalHillPropensity")
            self._param_dict_check(propensity_param_dict, "K", "DummyVar_PositiveProportionalHillPropensity")
            self._param_dict_check(propensity_param_dict, "s1", "DummyVar_PositiveProportionalHillPropensity")
            self._param_dict_check(propensity_param_dict, "d", "DummyVar_PositiveProportionalHillPropensity")
            self._param_dict_check(propensity_param_dict, "n", "DummyVar_PositiveProportionalHillPropensity")
            prop_object = PositiveProportionalHillPropensity()

        elif propensity_type == 'hillnegative':
            self._param_dict_check(propensity_param_dict, "k", "DummyVar_NegativeHillPropensity")
            self._param_dict_check(propensity_param_dict, "K", "DummyVar_NegativeHillPropensity")
            self._param_dict_check(propensity_param_dict, "s1", "DummyVar_NegativeHillPropensity")
            self._param_dict_check(propensity_param_dict, "n", "DummyVar_NegativeHillPropensity")
            prop_object = NegativeHillPropensity()

        elif propensity_type == 'proportionalhillnegative':
            self._param_dict_check(propensity_param_dict, "k", "DummyVar_NegativeProportionalHillPropensity")
            self._param_dict_check(propensity_param_dict, "K", "DummyVar_NegativeProportionalHillPropensity")
            self._param_dict_check(propensity_param_dict, "s1", "DummyVar_NegativeProportionalHillPropensity")
            self._param_dict_check(propensity_param_dict, "d", "DummyVar_NegativeProportionalHillPropensity")
            self._param_dict_check(propensity_param_dict, "n", "DummyVar_NegativeProportionalHillPropensity")
            prop_object = NegativeProportionalHillPropensity()

        elif propensity_type == 'massaction':
            species_string = propensity_param_dict['species']

            # if mass action propensity has less than 3 things, then use consitutitve, uni, bimolecular for speed.
            if species_string in ["0", "", '', None, 0]:
                prop_object = ConstitutivePropensity()
                self._param_dict_check(propensity_param_dict, "k", "DummyVar_ConstitutivePropensity")
            else:
                species_names = species_names = [x.strip() for x in species_string.split('*') if x.strip() not in ["", '']]

                if len(species_names) == 1:
                    prop_object = UnimolecularPropensity()
                    self._param_dict_check(propensity_param_dict, "k", "DummyVar_UnimolecularPropensity")

                elif len(species_names) == 2:
                    prop_object = BimolecularPropensity()
                    self._param_dict_check(propensity_param_dict, "k", "DummyVar_BimolecularPropensity")

                else:
                    prop_object = MassActionPropensity()
                    self._param_dict_check(propensity_param_dict, "k", "DummyVar_MassActionPropensity")

        elif propensity_type == 'general':
            prop_object = GeneralPropensity()
        else:
            raise SyntaxError('Propensity Type is not supported: ' + propensity_type)

        return prop_object
    #A function to programatically create a reaction (and add automatically add it to the model).
    #   Supports all native propensity types and delay types.
    #Required Inputs:
    #   reactants (list): a list of reactant specie names (strings)
    #   products (list): a list of product specie names (strings)
    #   propensity_type: a string indicating the type of propensity
    #       Supported types: "massaction", "hillpositive", "proportionalhillpositive", "hillnegative", "proportionalhillnegative", "general"
    #   propensity_param_dict: a dictionary of parameters for the given propensity type
    #Optional Inputs:
    #   delay_type: a string indicating the type of delay
    #   delay_reactants (list): a list of delay reaction reactant specie names (strings)
    #   delay_products: a list of delay reaction products specie names (strings)
    #   delay_param_dict: a dictionary of the parameters for the delay distribution
    def create_reaction(self, reactants, products, propensity_type, 
                        propensity_param_dict, delay_type = None, 
                        delay_reactants = None, delay_products = None, 
                        delay_param_dict = None, input_printout = False):

        if input_printout:
            warnings.warn("creating reaction with:"+
                "\n\tPropensity_type="+str(propensity_type)+" Inputs="+str(reactants)+" Outputs="+str(products)+
                "\n\tpropensity_param_dict="+str(propensity_param_dict)+
                "\n\tDelay_type="+str(delay_type)+" delay inputs ="+str(delay_reactants)+" delay outputs="+str(delay_products)+
                "\n\tdelay_param_dict="+str(delay_param_dict))
        self.initialized = False

        #Copy dictionaries so they aren't altered if they are being used by external code
        propensity_param_dict = dict(propensity_param_dict)

        #Remove "propensity_type" key which may be leftover from SBML annotations
        if 'propensity_type' in propensity_param_dict:
            propensity_param_dict.pop("propensity_type")

        if delay_param_dict != None:
            delay_param_dict = dict(delay_param_dict)


        #Reaction Reactants and Products stored in a dictionary
        reaction_update_dict = {}
        for r in reactants:
            # if the species hasn't been seen add it to the index
            self._add_species(r)

            # update the update array
            if r not in reaction_update_dict:
                reaction_update_dict[r] = 0

            reaction_update_dict[r]  -= 1

        for p in products:
            # if the species hasn't been seen add it to the index
            self._add_species(p)
            # update the update array
            if p not in reaction_update_dict:
                reaction_update_dict[p] = 0
            reaction_update_dict[p]  += 1

        if 'species' not in propensity_param_dict and propensity_type == "massaction":
                reactant_string = ""
                for s in reactants:
                    if s is not None:
                        reactant_string += s+"*"
                propensity_param_dict['species'] = reactant_string[:len(reactant_string)-1]

        prop_object = self.create_propensity(propensity_type, propensity_param_dict, print_out = input_printout)

        #Create Delay Object
        #Delay Reaction Reactants and Products Stored in a Dictionary
        delay_reaction_update_dict = {}
        if delay_reactants != None:
            for r in delay_reactants:
                # if the species hasn't been seen add it to the index
                self._add_species(r)
                # update the update array
                if r not in delay_reaction_update_dict:
                    delay_reaction_update_dict[r] = 0
                delay_reaction_update_dict[r]  -= 1
        else:
            delay_reactants = []

        if delay_products != None:
            for p in delay_products:
                # if the species hasn't been seen add it to the index
                self._add_species(p)
                # update the update array
                if p not in delay_reaction_update_dict:
                    delay_reaction_update_dict[p] = 0
                delay_reaction_update_dict[p]  += 1
        else:
            delay_products = []


        if delay_type == 'none' or delay_type == None:
            delay_object = NoDelay()
            delay_param_dict = {}
        elif delay_type == 'fixed':
            self._param_dict_check(delay_param_dict, "delay", "DummyVar_FixedDelay")
            delay_object = FixedDelay()
        elif delay_type == 'gaussian':
            self._param_dict_check(delay_param_dict, "mean", "DummyVar_GaussianDelay")
            self._param_dict_check(delay_param_dict, "std", "DummyVar_GaussianDelay")
            delay_object = GaussianDelay()
        elif delay_type == 'gamma':
            self._param_dict_check(delay_param_dict, "k", "DummyVar_GammaDelay")
            self._param_dict_check(delay_param_dict, "theta", "DummyVar_GammaDelay")
            delay_object = GammaDelay()
        else:
            raise SyntaxError('Unknown delay type: ' + delay_type)
        delay_param_dict.pop('type',None)

        self._add_reaction(reaction_update_dict, prop_object, propensity_param_dict, delay_reaction_update_dict, delay_object, delay_param_dict)
        self.write_rxn_txt(reactants, products, propensity_type, propensity_param_dict, delay_type, delay_reactants, delay_products, delay_param_dict)
        self.reaction_definitions.append((reactants, products, propensity_type, propensity_param_dict, delay_type, delay_reactants, delay_products, delay_param_dict))
<<<<<<< HEAD


=======
    
>>>>>>> fd8d3e20
    def write_rxn_txt(self, reactants, products, propensity_type, propensity_param_dict, delay_type, delay_reactants, delay_products, delay_param_dict):
        #Write bioscrape XML and save it to the xml dictionary
        rxn_txt = '<reaction text= "'
        for r in reactants:
            if r is not None:
                rxn_txt += r +" + "
        if len(reactants)>0:
            rxn_txt = rxn_txt[:-2]
        rxn_txt += "-- "
        for p in products:
            if p is not None:
                rxn_txt += p+" + "
        if len(products)>0:
            rxn_txt = rxn_txt[:-2]
        rxn_txt +='"'
        if len(delay_reactants) > 0 or len(delay_products)> 0:
            rxn_txt += ' after= "'
            if len(delay_reactants) > 0:
                for r in delay_reactants:
                    if r is not None:
                        rxn_txt += r +" + "
                if len(delay_reactants) > 0:
                    rxn_txt = rxn_txt[:-2]
            rxn_txt += "-- "
            if len(delay_products)> 0:
                for p in delay_products:
                    if p is not None:
                        rxn_txt += p+" + "
                if len(delay_products)>0:
                    rxn_txt = rxn_txt[:-2]
                rxn_txt +='"'
        rxn_txt += '>\n\t<propensity type="'
        rxn_txt += propensity_type+'" '
        for k in propensity_param_dict:
            rxn_txt+=k+'="'+str(propensity_param_dict[k])+'" '
        rxn_txt += '/>\n\t<delay type="'
        if delay_type == None:
            rxn_txt += 'none" />'
        else:
            rxn_txt += delay_type+'" '
            for k in delay_param_dict:
                rxn_txt += 'k="'+str(delay_param_dict[k])+'" '
            rxn_txt+='/>'
        rxn_txt += '\n</reaction>\n'
        self.txt_dict['reactions']+=rxn_txt



    def _add_param(self, param_name):
        """
        Helper function for putting together the parameter vector (converting parameter names to indices in vector)

        If the parameter name has already been seen, then do nothing. Otherwise, give it a new index, and increase the
        next_params_index by 1.

        :param param: (str) the parameter name
        :return: None
        """
        self.initialized = False

        if param_name not in self.params2index:
            self.params2index[param_name] = self._next_params_index
            self._next_params_index += 1
            self.params_values = np.concatenate((self.params_values, np.array([np.nan])))

    #Creates a rule and adds it to the model.
    #Inputs:
    #   rule_type (str): The type of rule. Supported: "additive" and "assignment"
    #   rule_attributes (dict): A dictionary of rule parameters / attributes.
    #       NOTE: the only attributes used by additive/assignment rules are 'equation'
    #   rule_frequency: must be 'repeated'
    #Rule Types Supported:
    def create_rule(self, rule_type, rule_attributes, rule_frequency = "repeated", input_printout = False):
        if input_printout:
            warnings.warn("Rule Created with \n\trule_type = "+str(rule_type)+"\n\trule_attributes="+str(rule_attributes)+"\n\trule_frequence="+str(rule_frequency))

        self.initialized = False

        # Parse the rule by rule type
        if rule_type == 'additive':
            rule_object = AdditiveAssignmentRule()
        elif rule_type == 'assignment':
            rule_object = GeneralAssignmentRule()
        else:
            raise SyntaxError('Invalid type of Rule: ' + rule_type)

        # Add species and params to model
        species_names, params_names = rule_object.get_species_and_parameters(rule_attributes)
        for s in species_names: self._add_species(s)
        for p in params_names: self._add_param(p)

        # initialize the rule
        if 'type' in rule_attributes:
            rule_attributes.pop('type')
        rule_object.initialize(rule_attributes,self.species2index,self.params2index)
        # Add the rule to the right place
        if rule_frequency == 'repeated':
            self.repeat_rules.append(rule_object)
        else:
            raise SyntaxError('Invalid Rule Frequency: ' + str(rule_frequency))


        self.write_rule_txt(rule_type, rule_attributes, rule_frequency)
        self.rule_definitions.append((rule_type, rule_attributes, rule_frequency))

    def write_rule_txt(self, rule_type, rule_attributes, rule_frequency):
        rule_txt = '<rule type="'+rule_type+'" frequency="'+rule_frequency+'" '
        for k in rule_attributes:
            rule_txt += k+'="'+rule_attributes[k]+'" '

        rule_txt += " />\n"
        self.txt_dict["rules"]+=rule_txt

    #Sets the value of a parameter in the model
    def set_parameter(self, param_name, param_value):
        if param_name not in self.params2index:
            warnings.warn('Warning! parameter '+ param_name+" does not show up in any currently defined reactions or rules.")
            self._add_param(param_name)

        param_index = self.params2index[param_name]
        self.params_values[param_index] = param_value

    def create_parameter(self, param_name, param_value):
        self._add_param(param_name)
        self.set_parameter(param_name, param_value)

    #Checks that all parameters have values
    def check_parameters(self):
        error_string = "Unspecified Parameters: "
        unspecified_parameters = False
        for p in self.params2index:
            i = self.params2index[p]
            if np.isnan(self.params_values[i]):
                unspecified_parameters = True
                error_string += p+"="+str(self.params_values[i])+', '

        if unspecified_parameters:
            raise ValueError(error_string[:-2])

    #Checks that species' values are all set. Unset values default to 0 and warning is raised.
    def check_species(self):
        uninitialized_species = False
        warning_txt = "The following species are uninitialized and their value has been defaulted to 0: "
        for s in self.species2index.keys():
            i = self.species2index[s]
            if self.species_values[i] == -1:
                uninitialized_species = True
                warning_txt += s+", "
                self.species_values[i] = 0
        if uninitialized_species:
            warnings.warn(warning_txt)

    #Checks if the dictionary dic contains the keyword key.
    #if dic[key] = str: do nothing
    #if dic[key] = float (or a string that can be cast to a float without an error):
    #   create a dummy parameter and set its value to float then set dict[key] = dummy_param
    def _param_dict_check(self, dic, key, param_object_name):
        if key not in dic:
            raise ValueError("param dictionary does not contain required key: "+str(key)+" for param object "+param_object_name)
        else:
            try:
                val = float(dic[key])
                float_val = True
            except ValueError:
                float_val = False

            if float_val:
                dummy_var = param_object_name+"_"+str(key)+"_"+str(self._dummy_param_counter)

                if dummy_var in self.params2index:
                    raise ValueError("Trying to create a dummy parameter that already exists. Dummy Param Name: "+dummy_var+". Please don't name your parameters like this to avoid errors.")
                self._add_param(dummy_var)
                self.set_parameter(dummy_var, val)
                dic[key] = dummy_var
                self._dummy_param_counter = self._dummy_param_counter + 1

    #Helper Function to Create Stochiometric Matrices for Reactions and Delay Reactions
    def _create_stochiometric_matrices(self):
        # With all reactions read in, generate the update array
        num_species = len(self.species2index.keys())
        num_reactions = len(self.reaction_list)
        self.update_array = np.zeros((num_species, num_reactions))
        self.delay_update_array = np.zeros((num_species,num_reactions))
        for reaction_index in range(num_reactions):
            prop_object, delay_object, reaction_update_dict, delay_reaction_update_dict = self.reaction_list[reaction_index]
            #reaction_update_dict = self.reaction_updates[reaction_index]
            #delay_reaction_update_dict = self.delay_reaction_updates[reaction_index]
            for sp in reaction_update_dict:
                self.update_array[self.species2index[sp],reaction_index] = reaction_update_dict[sp]

            for sp in delay_reaction_update_dict:
                self.delay_update_array[self.species2index[sp],reaction_index] = delay_reaction_update_dict[sp]

        return self.update_array, self.delay_update_array

    def parse_model(self, filename, input_printout = False):
        """
        Parse the model from an XML file filling in all the local variables (propensities, delays, update arrays). Also
        maps the species and parameters to indices in a species and parameters vector.

        :param filename: (str or file) the model file. if a string, the file is opened. otherwise, it is assumed
                         that a file handle was passed in.
        :return: None
        """
        # open XML file from the filename and use BeautifulSoup to parse it
        if type(filename) == str:
            xml_file = open(filename,'r')
        else:
            xml_file = filename
        xml = BeautifulSoup(xml_file,features="xml")
        xml_file.close()
        # Go through the reactions and parse them 1 by 1 keeping track of species and reactions

        # Brief Outline
        #
        # Any time a species or parameter name is seen, add it to the index mapping names to indices if it has not
        # already been added.
        #
        # 1. For each reaction XML tag, parse the text to get the reactants and products. create a dictionary for each
        #    reaction that maps the species involved in each reaction to its update in the reaction i.e. for TX, you
        #    would have reaction_update_dict['mRNA'] = +1.0
        # 2. For each reaction, also do the same thing for the delayed updates.
        # 3. Parse the propensity and delay for each reaction and create the appropriate object for each and initialize
        #    by calling set_species and set_parameters for each.
        # 4. At the very end, with the params2index and species2index fully populated, use the saved updated dicts to re-
        #    construct the update array and delay update array.
        # 5. Read in the intial species and parameters values. If a species is not set, print a warning and set to 0.
        #    If a parameter is not set, throw an error.


        # check for model tag at beginning.

        Model = xml.find_all('model')
        if len(Model) != 1:
            raise SyntaxError('Did not include global model tag in XML file')

        Reactions = xml.find_all('reaction')
        for reaction in Reactions:
            # Parse the stoichiometry
            text = reaction['text']
            reactants = [s for s in [r.strip() for r in text.split('--')[0].split('+')] if s]
            products = [s for s in [r.strip() for r in text.split('--')[1].split('+')] if s]

            # parse the delayed part of the reaction the same way as we did before.
            if reaction.has_attr('after'):
                text = reaction['after']
                delay_reactants = [s for s in [r.strip() for r in text.split('--')[0].split('+')] if s]
                delay_products = [s for s in [r.strip() for r in text.split('--')[1].split('+')] if s]
            else:
                delay_reactants = None
                delay_products = None

            # Then look at the propensity and set up a propensity object
            propensity = reaction.find_all('propensity')
            if len(propensity) != 1:
                raise SyntaxError('Incorrect propensity tags in XML model\n' + propensity)
            propensity = propensity[0]
            # go through propensity types
            propensity_param_dict = propensity.attrs

            # Then look at the delay and set up a delay object
            delay = reaction.find_all('delay')
            if len(delay) != 1:
                raise SyntaxError('Incorrect delay spec')
            delay = delay[0]
            delay_param_dict = delay.attrs
            delay_type = delay['type']

            self.create_reaction(reactants = reactants, products = products, propensity_type = propensity['type'], propensity_param_dict = propensity_param_dict,
                delay_reactants=delay_reactants, delay_products=delay_products, delay_param_dict = delay_param_dict, input_printout = input_printout)


        # Parse through the rules
        Rules = xml.find_all('rule')
        for rule in Rules:
            rule_attrs = rule.attrs
            rule_type = rule['type']
            rule_frequency = rule['frequency']
            self.create_rule(rule_type = rule_type, rule_attributes = rule_attrs, rule_frequency=rule_frequency, input_printout = input_printout)

        # Generate species values and parameter values
        unspecified_param_names = set(self.params2index.keys())
        Parameters = xml.find_all('parameter')
        for param in Parameters:
            param_value = float(param['value'])
            param_name = param['name']
            self.set_parameter(param_name = param_name, param_value = param_value)

        Species = xml.find_all('species')
        for species in Species:
            species_value = float(species['value'])
            species_name = species['name']
            if species_name not in self.species2index:
                print ('Warning! Species'+ species_name + ' not currently used in any rules or reactions.')
            self._set_species_value(species_name, species_value)

    def get_params2index(self):
        return self.params2index

    def get_species2index(self):
        return self.species2index

    def get_species_list(self):
        l = [None] * self.get_number_of_species()
        for s in self.species2index:
            l[self.species2index[s]] = s
        return l

    def get_species_array(self):
        return np.array(self.species_values)

    def get_param_list(self):
        l = [None] * self.get_number_of_params()
        for p in self.params2index:
            l[self.params2index[p]] = p
        return l

    def get_params(self):
        """
        Get the set of parameter names.
        :return: (dict_keys str) the parameter names
        """

        return self.params2index.keys()

    def get_species(self):
        """
        Get the set of species names.
        :return: (dict_keys str) the parameter names
        """
        return self.species2index.keys()

    def get_number_of_params(self):
        return len(self.params2index.keys())

    def get_parameter_values(self):
        return self.params_values

    def get_parameter_dictionary(self):
        param_dict = {}
        keys = self.get_params()
        values = self.get_parameter_values()
        for (key, value) in zip(keys, values):
            param_dict[key] = value
        return param_dict

    def get_species(self):
        """
        Get the set of species names.
        :return: (dict_keys str) the species names
        """

        return self.species2index.keys()

    def get_species_dictionary(self):
        """
        Get a dictionary {"species":value}
        """
        A = self.get_species_array()
        species_dict = {}
        for s in self.species2index:
            species_dict[s] = A[self.species2index[s]]
        return species_dict
        # return {(s, A[self.species2index[s]]) for s in self.species2index}

    def get_number_of_species(self):
        return len(self.species2index.keys())


    def set_params(self, param_dict):
        """
        Set parameter values
        :param param_dict: (dict:str -> double) Dictionary containing the parameters to set mapped to desired values.
        :return: None
        """
        param_names = set(self.params2index.keys())
        for p in param_dict:
            if p in param_names:
                self.params_values[self.params2index[p]] = param_dict[p]
            else:
                warnings.warn('Trying to set parameter that is not in model: %s'  % p)


    def set_species(self, species_dict):
        """
        Set initial species values

        :param species_dict: (dict:str -> double) Dictionary containing the species to set mapped to desired values.
        :return: None
        """
        species_names = set(self.species2index.keys())
        for s in species_dict:
            if s in species_names:
                self.species_values[self.species2index[s]] = species_dict[s]
            else:
                warnings.warn('Trying to set species that is not in model: %s' % s)

    cdef (vector[void*])* get_c_repeat_rules(self):
        """
        Get the set of rules to implement as a set of void pointers. Must be cast back to a Rule object to be used.
        This is much faster than accessing the Rules as a list though.
        :return: (vector[void*])* pointer to the vector of Rule objects
        """
        return & self.c_repeat_rules

    def get_propensities(self):
        """
        Get the propensities list.

        :return: (list) List of the propensities for each reaction.
        """
        return self.propensities

    def get_delays(self):
        """
        Get the delays list

        :return: (list) List of the delay objects for each reaction.
        """
        return self.delays

    def get_reactions(self):
        return self.reaction_list

    cdef np.ndarray get_species_values(self):
        """
        Get the species values as an array
        :return: (np.ndarray) the species values
        """

        return self.species_values

    cdef np.ndarray get_params_values(self):
        """
        Get the parameter values as an array
        :return: (np.ndarray) the parameter values
        """
        return self.params_values

    cdef (vector[void*])* get_c_propensities(self):
        """
        Get the propensity objects for each reaction as a vector of void pointers. Must be cast back to Propensity
        type to use. This is much faster than accessing the list of propensities.
        :return: (vector[void*]*) Pointer to a vector of void pointers, where i-th void pointer points to propensity i
        """
        return & self.c_propensities

    cdef (vector[void*])* get_c_delays(self):
        """
        Get the delay objects for each reaction as a vector of void pointers. Must be cast back to Delay.
        :return: (vector[void*] *) Pointer to vector of void *, where the i-th void pointer points to delay for rxn i
        """
        return & self.c_delays

    cdef np.ndarray get_update_array(self):
        """
        Get the stoichiometric matrix for changes that occur immdeiately.
        :return: (np.ndarray) A 2-D array with 1 row per species, 1 column for each reaction.
        """
        return self.update_array

    def py_get_update_array(self):
        return self.update_array

    cdef np.ndarray get_delay_update_array(self):
        """
        Get the stoichiometric matrix for changes that occur after a delay.
        :return: (np.ndarray) A 2-D array with 1 row per species, 1 column for each reaction.
        """
        return self.delay_update_array

    def py_get_delay_update_array(self):
        return self.delay_update_array


    def get_param_index(self, param_name):
        if param_name in self.params2index:
            return self.params2index[param_name]
        return -1

    def get_species_index(self, species_name):
        if species_name in self.species2index:
            return self.species2index[species_name]
        return -1

    def get_param_value(self, param_name):
        if param_name in self.params2index:
            return self.params_values[self.params2index[param_name]]
        else:
            raise LookupError('No parameter with name '+ param_name)

    def get_species_value(self, species_name):
        if species_name in self.species2index:
            return self.species_values[self.species2index[species_name]]
        else:
            raise LookupError('No species with name '+ species_name)


    def parse_general_expression(self, instring):
        return parse_expression(instring,self.species2index,self.params2index)


    def write_bioscrape_xml(self, file_name):
        #Writes Bioscrape XML
        txt = "<model>\n"
        species = self.get_species_list()

        #Write the Species
        for s in species:
            v = self.get_species_value(s)
            txt+='<species name="'+s+'" value="'+str(v)+'" />\n'
        txt+='\n'
        parameters = self.get_param_list()
        for p in parameters:
            v = self.get_param_value(p)
            txt+='<parameter name="'+p+'" value="'+str(v)+'" />\n'
        txt+='\n'
        txt += self.txt_dict["reactions"]
        txt+='\n'
        txt += self.txt_dict["rules"]
        txt += "</model>"

        f = open(file_name, 'w')
        f.write(txt)
        f.close()

    #Generates an SBML Model
    def generate_sbml_model(self, stochastic_model = False, **keywords):
        if self.has_delay:
            raise NotImplementedError("Writing SBML for bioscrape models with delay has not been implemented.")

        # Create an empty SBMLDocument object to hold the bioscrape model
        document, model = create_sbml_model(**keywords)

        sorted_params = list(self.get_param_list())
        sorted_params.sort()
        for p in sorted_params:
            val = self.get_param_value(p)
            if p[0] == '_':
                # Remove the underscore at the beginning of the parameter name
                p = p.replace('_','',1)
            add_parameter(model = model, param_name=p, param_value = val)

        sorted_species = list(self.get_species())
        sorted_species.sort()
        for s in sorted_species:
            add_species(model = model, compartment=model.getCompartment(0),
                        species=s, initial_concentration=self.get_species_value(s))

        rxn_count = 0
        for rxn_tuple in self.reaction_definitions:
            rxn_id = "r" + str(rxn_count)

            (reactants, products, propensity_type, propensity_param_dict,
             delay_type, delay_reactants, delay_products, delay_param_dict) = rxn_tuple

            add_reaction(model, reactants, products, rxn_id, propensity_type,
                         propensity_param_dict, stochastic = stochastic_model)
            rxn_count += 1

        rule_count = 0
        for rule_tuple in self.rule_definitions:
            rule_id = "rule" + str(rule_count)
            # Syntax of rule_tuple = (rule_type, rule_dict, rule_frequency)
            (rule_type, rule_dict, rule_frequency) = rule_tuple
            # Extract the rule variable id from rule_dict:
            equation = rule_dict['equation']
            split_eqn = [s.strip() for s in equation.split('=') ]
            assert(len(split_eqn) == 2) # Checking rule_dict equation structure.
            # Extract the rule formula for the variable above from rule_dict:
            rule_formula = split_eqn[1]
            rule_variable = split_eqn[0]
            add_rule(model, rule_id, rule_type, rule_variable, rule_formula)
            rule_count += 1

        if document.getNumErrors():
            warnings.warn('SBML model generated has errors. Use document.getErrorLog() to print all errors.')
        return document, model

    #write an SBML Model
    def write_sbml_model(self, file_name, stochastic_model = False, **keywords):
        document, _ = self.generate_sbml_model(stochastic_model = stochastic_model, **keywords)
        sbml_string = libsbml.writeSBMLToString(document)
        with open(file_name, 'w') as f:
            f.write(sbml_string)
        return True

##################################################                ####################################################
######################################              DATA    TYPES                       ##############################
#################################################                     ################################################

cdef class Schnitz:
    def __init__(self, time, data, volume):
        """
        Create a Schnitz with the provided time, data, and volume arrays. Parents and daughters are left as None and
        must be set later if required.

        :param time: (np.ndarray) 1-D array with time points
        :param data: (np.ndarray) 2-D array with one row for each time point, one column for each measured output
        :param volume: (np.ndarray) 1-D array with volume at each time point
        """
        self.parent = None
        self.daughter1 = None
        self.daughter2 = None
        self.time = time
        self.volume = volume
        self.data = data

    def py_get_data(self):
        return self.data

    def py_set_data(self, data):
        self.data = data

    def py_get_time(self):
        return self.time

    def py_get_volume(self):
        return self.volume

    def py_get_dataframe(self, Model = None):
        try:
            import pandas
            if Model == None:
                warnings.warn("No Model passed into py_get_dataframe. No species names will be attached to the data frame.")
                df = pandas.DataFrame(data = self.py_get_data())
            else:
                columns = Model.get_species_list()
                df = pandas.DataFrame(data = self.py_get_data(), columns = columns)
            df['time'] = self.time
            df['volume'] = self.volume
            return df

        except ModuleNotFoundError:
            warnings.warn("py_get_dataframe requires the pandas Module to return a Pandas Dataframe object. Numpy array being returned instead.")
            return self.py_get_result()

    def py_get_parent(self):
        return self.parent

    def py_get_daughters(self):
        return (self.daughter1, self.daughter2)


    def py_set_parent(self, Schnitz p):
        self.set_parent(p)

    def py_set_daughters(self,Schnitz d1, Schnitz d2):
        self.set_daughters(d1,d2)


    def get_sub_lineage(self, dict species_dict = None):
        cdef Lineage out
        if species_dict is None:
            out = Lineage()
        else:
            out = ExperimentalLineage(species_dict.copy())


        cdef list schnitzes_to_add = [self]
        cdef unsigned index = 0
        cdef Schnitz s = None


        while index < len(schnitzes_to_add):
            s = schnitzes_to_add[index]
            if s.get_daughter_1() is not None:
                schnitzes_to_add.append(s.get_daughter_1())
            if s.get_daughter_2() is not None:
                schnitzes_to_add.append(s.get_daughter_2())

            index += 1

        for index in range(len(schnitzes_to_add)):
            out.add_schnitz(schnitzes_to_add[index])

        return out


    def copy(self):
        cdef Schnitz temp = Schnitz(self.time.copy(),self.data.copy(),self.volume.copy())
        temp.daughter1 = self.daughter1
        temp.daughter2 = self.daughter2
        temp.parent = self.parent
        return temp

    def __setstate__(self,state):
        self.parent = state[0]
        self.daughter1 = state[1]
        self.daughter2 = state[2]
        self.time = state[3]
        self.volume = state[4]
        self.data = state[5]

    def __getstate__(self):
        return (self.parent,self.daughter1,self.daughter2, self.time, self.volume, self.data)

cdef class Lineage:
    def __init__(self):
        """
        Creates a lineage object.
        """
        self.schnitzes = []

    def py_size(self):
        """
        Get the total number of schnitzes in the lineage.
        :return: (int) size of lineage
        """
        return self.c_schnitzes.size()

    def py_get_schnitz(self, unsigned index):
        """
        Get a specific schnitz from the lineage
        :param index: (unsigned) the Schnitz to retrieve 0 <= index < size()
        :return: (Schnitz) the requested Schnitz
        """
        return (<Schnitz> (self.c_schnitzes[index]))

    def py_add_schnitz(self, Schnitz s):
        self.add_schnitz(s)

    def __setstate__(self, state):
        self.schnitzes = []
        self.c_schnitzes.clear()
        for s in state[0]:
            self.add_schnitz(s)

    def __getstate__(self):
        return (self.schnitzes,)

    def truncate_lineage(self,double start_time, double end_time):
        cdef Schnitz sch, new_sch
        cdef dict sch_dict = {}
        cdef Lineage new_lineage = Lineage()
        cdef np.ndarray newtime, newvolume, newdata, indices_to_keep

        sch_dict[None] = None
        for i in range(self.size()):
            sch = self.get_schnitz(i)

            newtime = sch.get_time().copy()
            newvolume = sch.get_volume().copy()
            newdata = sch.get_data().copy()

            # if the final time of this lineage is before the starting time
            # or the first time is before the end time, then skip it
            if newtime[newtime.shape[0]-1] < start_time or newtime[0] > end_time:
                sch_dict[sch] = None
                continue

            indices_to_keep = (sch.get_time() >= start_time) & (sch.get_time() <= end_time)
            newtime = newtime[indices_to_keep]
            newvolume = newvolume[indices_to_keep]
            newdata = newdata[indices_to_keep]

            sch_dict[sch] = Schnitz(newtime, newdata, newvolume)

        for i in range(self.size()):
            sch = self.get_schnitz(i)
            if sch_dict[sch] is not None:
                new_lineage.add_schnitz(sch_dict[sch])
                sch_dict[sch].py_set_parent( sch_dict[sch.get_parent()] )
                sch_dict[sch].py_set_daughters( sch_dict[sch.get_daughter_1()] , sch_dict[sch.get_daughter_2()] )

        return new_lineage

cdef class ExperimentalLineage(Lineage):
    def __init__(self, dict species_indices={}):
        super().__init__()
        self.species_dict = species_indices

    def py_set_species_indices(self, dict species_indices):
        self.species_dict = species_indices.copy()

    def py_get_species_index(self, str species):
        if species in self.species_dict:
            return self.species_dict[species]
        warnings.warn('Species not found in experimental lineage: %s\n' % species)
        return -1

    def __setstate__(self, state):
        super().__setstate__(state[:len(state)-1])
        self.species_dict = state[len(state)-1]

    def __getstate__(self):
        return super().__getstate__() + (self.species_dict,)

    def truncate_lineage(self,double start_time, double end_time):
        cdef Schnitz sch, new_sch
        cdef dict sch_dict = {}
        cdef ExperimentalLineage new_lineage = ExperimentalLineage()
        cdef np.ndarray newtime, newvolume, newdata, indices_to_keep

        sch_dict[None] = None
        for i in range(self.size()):
            sch = self.get_schnitz(i)

            newtime = sch.get_time().copy()
            newvolume = sch.get_volume().copy()
            newdata = sch.get_data().copy()

            # if the final time of this lineage is before the starting time
            # or the first time is before the end time, then skip it
            if newtime[newtime.shape[0]-1] < start_time or newtime[0] > end_time:
                sch_dict[sch] = None
                continue

            indices_to_keep = (sch.get_time() >= start_time) & (sch.get_time() <= end_time)
            newtime = newtime[indices_to_keep]
            newvolume = newvolume[indices_to_keep]
            newdata = newdata[indices_to_keep]

            sch_dict[sch] = Schnitz(newtime, newdata, newvolume)

        for i in range(self.size()):
            sch = self.get_schnitz(i)
            if sch_dict[sch] is not None:
                new_lineage.add_schnitz(sch_dict[sch])
                sch_dict[sch].py_set_parent( sch_dict[sch.get_parent()] )
                sch_dict[sch].py_set_daughters( sch_dict[sch.get_daughter_1()] , sch_dict[sch.get_daughter_2()] )

        new_lineage.py_set_species_indices(self.species_dict.copy())

        return new_lineage









<|MERGE_RESOLUTION|>--- conflicted
+++ resolved
@@ -1751,12 +1751,7 @@
         self._add_reaction(reaction_update_dict, prop_object, propensity_param_dict, delay_reaction_update_dict, delay_object, delay_param_dict)
         self.write_rxn_txt(reactants, products, propensity_type, propensity_param_dict, delay_type, delay_reactants, delay_products, delay_param_dict)
         self.reaction_definitions.append((reactants, products, propensity_type, propensity_param_dict, delay_type, delay_reactants, delay_products, delay_param_dict))
-<<<<<<< HEAD
-
-
-=======
     
->>>>>>> fd8d3e20
     def write_rxn_txt(self, reactants, products, propensity_type, propensity_param_dict, delay_type, delay_reactants, delay_products, delay_param_dict):
         #Write bioscrape XML and save it to the xml dictionary
         rxn_txt = '<reaction text= "'
