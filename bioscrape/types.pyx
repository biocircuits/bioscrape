--- conflicted
+++ resolved
@@ -1717,11 +1717,7 @@
         else:
             rxn_txt += delay_type+'" '
             for k in delay_param_dict:
-<<<<<<< HEAD
                 rxn_txt += 'k="'+str(delay_param_dict[k])+'" '
-=======
-                rxn_txt += 'k="'+ str(delay_param_dict[k])+'" '
->>>>>>> e14c66f6
             rxn_txt+='/>'
         rxn_txt += '\n</reaction>\n'
         self.txt_dict['reactions']+=rxn_txt
@@ -2213,7 +2209,6 @@
             raise ImportError("libsbml not found. See sbml.org for installation help!\n" +
                               'If you are using anaconda you can run the following:\n' +
                               'conda install -c SBMLTeam python-libsbml\n\n\n')
-<<<<<<< HEAD
 
         document = sbml_doc
 
@@ -2255,8 +2250,7 @@
                               'conda install -c SBMLTeam python-libsbml\n\n\n')
         reader = libsbml.SBMLReader()
         doc = reader.readSBML(sbml_file)
-=======
->>>>>>> e14c66f6
+
         if doc.getNumErrors() > 1:
             raise SyntaxError("SBML File cannot be read without errors. Check sbml.org/validator for more information.")
 
@@ -2266,7 +2260,6 @@
         reaction_list = model.getListOfReactions()
         for i in range(len(reaction_list)):
             reaction = reaction_list[i]
-<<<<<<< HEAD
             # Warning message if reversible
             if reaction.getReversible():
                 warnings.warn('Warning: SBML model contains reversible reaction!\n' +
@@ -2278,17 +2271,6 @@
             reaction_id = reaction.getId()
             # capture any local parameters
             parameter_list =kl.getListOfParameters()
-=======
-            new_doc = doc
-            # get the propensity 
-            kl = reaction.getKineticLaw()
-            reaction_id = reaction.getId()
-            # capture any local parameters
-            parameter_list =kl.getListOfParameters() 
-            oldSIds = []
-            newSIds = []
-            # Rename all local parameters with new identifiers that have the reaction ID suffixed.
->>>>>>> e14c66f6
             for j in range(len(parameter_list)):
                 p = parameter_list[j]
                 pid = p.getId()
