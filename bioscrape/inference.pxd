cimport numpy as np
from libcpp cimport bool
from types import Model
from types cimport Model
from simulator cimport CSimInterface, RegularSimulator, ModelCSimInterface, DeterministicSimulator, SSASimulator
from simulator import CSimInterface, RegularSimulator, ModelCSimInterface, DeterministicSimulator, SSASimulator
from simulator cimport DelaySimulator, DelaySSASimulator, ArrayDelayQueue
from simulator import DelaySimulator, DelaySSASimulator, ArrayDelayQueue


##################################################                ####################################################
######################################              DISTRIBUTION                      ################################
#################################################                     ################################################


cdef class Distribution:
    cdef double unprob(self,np.ndarray a)
    cdef double prob(self,np.ndarray a)
    cdef unsigned dim(self)


cdef class UniformDistribution(Distribution):
    cdef np.ndarray lower_bounds
    cdef np.ndarray upper_bounds
    cdef unsigned dimension
    cdef double volume

    cdef double unprob(self,np.ndarray a)
    cdef double prob(self,np.ndarray a)
    cdef unsigned dim(self)


##################################################                ####################################################
######################################              DATA                              ################################
#################################################                     ################################################
cdef class Data():
    cdef list measured_species
    cdef np.ndarray timepoints
    cdef np.ndarray measurements
    cdef unsigned N #Number of samples
    cdef unsigned M #Number of measurements

    cdef np.ndarray get_measurements(self)

    cdef inline list get_measured_species(self):
        return self.measured_species

    cdef inline np.ndarray get_timepoints(self):
        return self.timepoints

    cdef inline unsigned get_N(self):
        return self.N

cdef class BulkData(Data):
    cdef unsigned multiple_timepoints
    cdef unsigned nT #Number of timepoints

    
cdef class FlowData(Data):
    pass

cdef class StochasticTrajectories(Data):
    cdef unsigned multiple_timepoints
    cdef unsigned nT #Number of timepoints

    cdef np.ndarray get_measurements(self)

##################################################                ####################################################
######################################              LIKELIHOOD                        ################################
#################################################                     ################################################

cdef class Likelihood:
    cdef double get_log_likelihood(self)


<<<<<<< HEAD

=======
>>>>>>> caf88072
cdef class ModelLikelihood(Likelihood):
    cdef Model m
    cdef CSimInterface csim
    cdef RegularSimulator propagator
    cdef DelaySimulator propagator_delay
    cdef np.ndarray meas_indices
    cdef np.ndarray init_state_indices
    cdef np.ndarray init_state_vals
    cdef np.ndarray init_param_indices
    cdef np.ndarray init_param_vals
    cdef np.ndarray initial_states
    cdef unsigned Nx0 #number of initial conditions
    cdef unsigned N #number of samples
    cdef unsigned M #number of measurements
    cdef dict default_params
    cdef np.ndarray default_species

    cdef double get_log_likelihood(self)
    cdef np.ndarray get_initial_state(self, int n)

cdef class DeterministicLikelihood(ModelLikelihood):
    cdef BulkData bd
    cdef unsigned norm_order
    cdef double get_log_likelihood(self)
    cdef double hmax


cdef class StochasticTrajectoriesLikelihood(ModelLikelihood):
    cdef StochasticTrajectories sd
    cdef unsigned initial_state_matching
    cdef unsigned N_simulations
    cdef unsigned norm_order
    cdef np.ndarray timepoints
    cdef double get_log_likelihood(self)
    cdef bool has_delay 
    

cdef class StochasticTrajectoryMomentLikelihood(StochasticTrajectoriesLikelihood):
    cdef unsigned Moments
    cdef double get_log_likelihood(self)
    

cdef class StochasticStatesLikelihood(ModelLikelihood):
    cdef FlowData fd
    cdef unsigned N_simulations
    cdef unsigned Moments
    cdef double get_log_likelihood(self)

##################################################                ####################################################
######################################              PRIORS        ######################################
#################################################                     ################################################

cdef class Prior(Likelihood):
    cdef Model m
    cdef CSimInterface csim
    cdef list parameters
    cdef Distribution dist
    cdef double get_log_likelihood(self)
   
##################################################                ####################################################
######################################              INFERENCE                         ################################
#################################################                     ################################################


cdef class DeterministicInference:
    cdef Model m
    cdef np.ndarray params_to_estimate #indices of parameters to estimate
    cdef np.ndarray global_init_state
    cdef np.ndarray global_init_params

    cdef Distribution prior

    cdef unsigned num_walkers
    cdef unsigned num_iterations
    cdef unsigned dimension

    cdef list likelihoods

    cdef double sigma


<|MERGE_RESOLUTION|>--- conflicted
+++ resolved
@@ -72,11 +72,6 @@
 cdef class Likelihood:
     cdef double get_log_likelihood(self)
 
-
-<<<<<<< HEAD
-
-=======
->>>>>>> caf88072
 cdef class ModelLikelihood(Likelihood):
     cdef Model m
     cdef CSimInterface csim
