--- conflicted
+++ resolved
@@ -517,16 +517,11 @@
         p0 = self.seed_parameter_values(**kwargs)
 
         assert p0.shape == (self.nwalkers, ndim)
-        # if printout: print("creating an ensemble sampler with threads=", threads)
         
-<<<<<<< HEAD
-
         pool = kwargs.get('pool', None)
-        print("Running emcee with pool", pool)
+        if printout: print("creating an ensemble sampler with multiprocessing pool=", pool)
+
         sampler = emcee.EnsembleSampler(self.nwalkers, ndim, self.cost_function, pool = pool)
-=======
-        sampler = emcee.EnsembleSampler(self.nwalkers, ndim, self.cost_function)
->>>>>>> 63bf92e3
         sampler.run_mcmc(p0, self.nsteps, progress=progress,
                          skip_initial_state_check=skip_initial_state_check)
         if convergence_check:
