from bioscrape.inference import DeterministicLikelihood as DLL
from bioscrape.inference import StochasticTrajectoriesLikelihood as STLL
from bioscrape.inference import StochasticTrajectories
from bioscrape.inference import BulkData
import warnings
import numpy as np

class PIDInterface():
    '''
    PID Interface : Parameter identification interface.
    Super class to create parameter identification (PID) interfaces. Two PID interfaces currently implemented: 
    Deterministic and Stochastic inference using time-series data.
    To add a new PIDInterface - simply add a new subclass of this parent class with your desired 
    log-likelihood functions. You can even have your own check_prior function in that class if you do not 
    prefer to use the built in priors with this package.
    '''
    def __init__(self, params_to_estimate, M, prior):
        '''
        Parent class for all PID interfaces.
        Arguments:
        * `params_to_estimate` : List of parameter names to be estimated 
        * `M` : The bioscrape Model object to use for inference
        * `prior` : A dictionary specifying prior distribution. 
        Two built-in prior functions are `uniform_prior` and `gaussian_prior`.
        Each prior has its own syntax for accepting the distribution parameters in the dictionary. 
        New priors may be added. The suggested format for prior dictionaries:
        prior_dict = {'parameter_name': ['prior_name', prior_distribution_parameters]}
        For built-in uniform prior, use {'parameter_name':['uniform', lower_bound, upper_bound]}
        For built-in gaussian prior, use {'parameter_name':['gaussian', mean, standard_deviation, probability threshold]}

        New PID interfaces can be added by creating child classes of PIDInterface class as shown for 
        Built-in PID interfaces : `StochasticInference` and `DeterministicInference`
        '''
        self.params_to_estimate = params_to_estimate
        self.M = M
        self.prior = prior
        return
    
    def check_prior(self, params_dict):
        '''
        To add new prior functions: simply add a new function similar to ones that exist and then 
        call it here.
        '''
        lp = 0.0
        for key,value in params_dict.items():
            if 'positive' in self.prior[key] and value  < 0:
                return np.inf
            prior_type = self.prior[key][0]
            if prior_type == 'uniform':
                lp += self.uniform_prior(key, value)
            elif prior_type == 'gaussian':
                lp += self.gaussian_prior(key, value)
            elif prior_type == 'exponential':
                lp += self.exponential_prior(key, value)
            elif prior_type == 'gamma':
                lp += self.gamma_prior(key, value)
            elif prior_type == 'log-uniform':
                lp += self.log_uniform_prior(key, value)
            elif prior_type == 'log-gaussian':
                lp += self.log_gaussian_prior(key, value)
            elif prior_type == 'beta':
                lp += self.beta_prior(key, value)
            elif prior_type == 'custom':
                # The last element in the prior dictionary must be a callable function
                # The callable function shoud have the following signature :
                # Arguments: param_name (str), param_value(float) 
                # Returns: log prior probability (float or numpy inf)
                custom_fuction = self.prior[key][-1]
                lp += custom_fuction(key, value)
            else:
                raise ValueError('Prior type undefined.')
        return lp

    def uniform_prior(self, param_name, param_value):
        '''
        Check if given param_value is valid according to the prior distribution.
        Returns np.Inf if the param_value is outside the prior range and 0.0 if it is inside. 
        param_name is used to look for the parameter in the prior dictionary.
        '''
        prior_dict = self.prior
        if prior_dict is None:
            raise ValueError('No prior found')
        lower_bound = prior_dict[param_name][1]
        upper_bound = prior_dict[param_name][2]
        if param_value > upper_bound or param_value < lower_bound:
            return np.inf
        else:
            return np.log( 1/(upper_bound - lower_bound) )

    def gaussian_prior(self, param_name, param_value):
        '''
        Check if given param_value is valid according to the prior distribution.
        Returns the log prior probability or np.Inf if the param_value is invalid. 
        '''
        prior_dict = self.prior
        if prior_dict is None:
            raise ValueError('No prior found')
        mu = prior_dict[param_name][1]
        sigma = prior_dict[param_name][2]
        if sigma < 0:
            raise ValueError('The standard deviation must be positive.')
        # Using probability density function for normal distribution
        # Using scipy.stats.norm has overhead that affects speed up to 2x
        prob = 1/(np.sqrt(2*np.pi) * sigma) * np.exp(-0.5*(param_value - mu)**2/sigma**2)
        if prob < 0:
            warnings.warn('Probability less than 0 while checking Gaussian prior! Current parameter name and value: {0}:{1}.'.format(param_name, param_value))
            return np.inf
        else:
            return np.log(prob)

    def exponential_prior(self, param_name, param_value):
        '''
        Check if given param_value is valid according to the prior distribution.
        Returns the log prior probability or np.inf if the param_value is invalid. 
        '''
        prior_dict = self.prior
        if prior_dict is None:
            raise ValueError('No prior found')
        lambda_p = prior_dict[param_name][1]

        prob = lambda_p * np.exp(-lambda_p * param_value)
<<<<<<< HEAD
        if prob < 0:
            warnings.warn('Probability less than 0 while checking Exponential prior! Current parameter name and value: {0}:{1}.'.format(param_name, param_value))
=======
        if prob > 1 or prob < 0:
            warnings.warn('Probability greater than 1 or less than 0 while checking Exponential prior! Current parameter name and value: {0}:{1}.'.format(param_name, param_value))
>>>>>>> 97633b4c
            return np.inf
        else:
            return np.log(prob)
    
    def gamma_prior(self, param_name, param_value):
        '''
        Check if given param_value is valid according to the prior distribution.
        Returns the log prior probability or np.inf if the param_value is invalid. 
        '''
        prior_dict = self.prior
        if prior_dict is None:
            raise ValueError('No prior found')
        alpha = prior_dict[param_name][1]
        beta = prior_dict[param_name][2]
        from scipy.special import gamma
        prob = (beta**alpha)/gamma(alpha) * param_value**(alpha - 1) * np.exp(-1 * beta*param_value)
<<<<<<< HEAD
        if prob < 0:
            warnings.warn('Probability less than 0 while checking Exponential prior! Current parameter name and value: {0}:{1}.'.format(param_name, param_value))
=======
        if prob > 1 or prob < 0:
            warnings.warn('Probability greater than 1 or less than 0 while checking Exponential prior! Current parameter name and value: {0}:{1}.'.format(param_name, param_value))
>>>>>>> 97633b4c
            return np.inf
        else:
            return np.log(prob)

    def beta_prior(self, param_name, param_value):
        '''
        Check if given param_value is valid according to the prior distribution.
        Returns the log prior probability or np.inf if the param_value is invalid. 
        '''
        prior_dict = self.prior
        if prior_dict is None:
            raise ValueError('No prior found')
        alpha = prior_dict[param_name][1]
        beta = prior_dict[param_name][2]
<<<<<<< HEAD
        import scipy.special.beta as beta_func
        prob = (param_value**(alpha-1) * (1 - param_value)**(beta - 1) )/beta_func(alpha, beta)
        if prob < 0:
            warnings.warn('Probability less than 0 while checking Exponential prior! Current parameter name and value: {0}:{1}.'.format(param_name, param_value))
=======
        from scipy.special import beta as beta_func
        prob = (param_value**(alpha-1) * (1 - param_value)**(beta - 1) )/beta_func(alpha, beta)
        if prob > 1 or prob < 0:
            warnings.warn('Probability greater than 1 or less than 0 while checking Exponential prior! Current parameter name and value: {0}:{1}.'.format(param_name, param_value))
>>>>>>> 97633b4c
            return np.inf
        else:
            return np.log(prob)

    def log_uniform_prior(self, param_name, param_value):
        '''
        Check if given param_value is valid according to the prior distribution.
        Returns the log prior probability or np.inf if the param_value is invalid. 
        '''
        prior_dict = self.prior
        if prior_dict is None:
            raise ValueError('No prior found')
        lower_bound = prior_dict[param_name][1]
        upper_bound = prior_dict[param_name][2]

        if lower_bound < 0 or upper_bound < 0:
            raise ValueError('Upper and lower bounds for log-uniform prior must be positive.')

        if param_value > upper_bound or param_value < lower_bound:
            return np.inf

<<<<<<< HEAD
        prob = 1/(param_value* (np.log(upper_bound) - np.log(lower_bound)))

        if prob < 0:
            warnings.warn('Probability less than 0 while checking Log-Uniform prior! Current parameter name and value: {0}:{1}.'.format(param_name, param_value))
=======
        prob = 1/(param_value* (np.log(b) - np.log(a)))

        if prob > 1 or prob < 0:
            warnings.warn('Probability greater than 1 or less than 0 while checking Log-Uniform prior! Current parameter name and value: {0}:{1}.'.format(param_name, param_value))
>>>>>>> 97633b4c
            return np.inf
        else:
            return np.log(prob)

    def log_gaussian_prior(self, param_name, param_value):
        '''
        Check if given param_value is valid according to the prior distribution.
        Returns the log prior probability or np.inf if the param_value is invalid. 
        '''
        prior_dict = self.prior
        if prior_dict is None:
            raise ValueError('No prior found')
        mu = prior_dict[param_name][1]
        sigma = prior_dict[param_name][2]
        if sigma < 0:
            raise ValueError('The standard deviation must be positive.')
        # Using probability density function for log-normal distribution
        prob = 1/(param_value * np.sqrt(2*np.pi) * sigma) * np.exp((-0.5 * (np.log(param_value) - mu)**2)/sigma**2)
<<<<<<< HEAD
        if prob < 0:
            warnings.warn('Probability less than 0 while checking log-normal prior! Current parameter name and value: {0}:{1}.'.format(param_name, param_value))
=======
        if prob > 1 or prob < 0:
            warnings.warn('Probability greater than 1 or less than 0 while checking log-normal prior! Current parameter name and value: {0}:{1}.'.format(param_name, param_value))
>>>>>>> 97633b4c
            return np.inf
        else:
            return np.log(prob)

# Add a new class similar to this to create new interfaces.
class StochasticInference(PIDInterface):
    def __init__(self, params_to_estimate, M, prior):
        self.LL_stoch = None
        self.dataStoch = None
        super().__init__(params_to_estimate, M, prior)
        return

    def setup_likelihood_function(self, data, timepoints, measurements, initial_conditions, norm_order = 2, N_simulations = 3, debug = False, **kwargs):
        N = np.shape(data)[0]
        if debug:
            print('Stochastic inference attributes:')
            print('The timepoints shape is {0}'.format(np.shape(timepoints)))
            print('The data shape is {0}'.format(np.shape(data)))
            print('The measurmenets is {0}'.format(measurements))
            print('The N is {0}'.format(N))
            print('Using the initial conditions: {0}'.format(initial_conditions))
        self.dataStoch = StochasticTrajectories(np.array(timepoints), data, measurements, N)
        #If there are multiple initial conditions in a data-set, should correspond to multiple initial conditions for inference.
        #Note len(initial_conditions) must be equal to the number of trajectories N
        self.LL_stoch = STLL(model = self.M, init_state = initial_conditions,
        data = self.dataStoch, N_simulations = N_simulations, norm_order = norm_order)

    def get_likelihood_function(self, params):
        # Set params here and return the likelihood object.
        if self.LL_stoch is None:
            raise RuntimeError("Must call StochasticInference.setup_likelihood_function before using StochasticInference.get_likelihood_function.")

        #Set params
        params_dict = {}
        for key, p in zip(self.params_to_estimate, params):
            params_dict[key] = p
        self.LL_stoch.set_init_params(params_dict)

        #Prior
        lp = self.check_prior(params_dict)
        if not np.isfinite(lp):
            return -np.inf

        LL_stoch_cost = self.LL_stoch.py_log_likelihood()
        ln_prob = lp + LL_stoch_cost
        return ln_prob
       
# Add a new class similar to this to create new interfaces.
class DeterministicInference(PIDInterface):
    def __init__(self, params_to_estimate, M, prior):
        self.LL_det = None
        self.dataDet = None
        super().__init__(params_to_estimate, M, prior)
        return

    def setup_likelihood_function(self, data, timepoints, measurements, initial_conditions, norm_order = 2, debug = False, **kwargs):
        N = np.shape(data)[0]
        #Create a data Objects
        # In this case the timepoints should be a list of timepoints vectors for each iteration
        self.dataDet = BulkData(np.array(timepoints), data, measurements, N)
        #If there are multiple initial conditions in a data-set, should correspond to multiple initial conditions for inference.
        #Note len(initial_conditions) must be equal to the number of trajectories N
        if debug:
            print('The deterministic inference attributes:')
            print('The timepoints shape is {0}'.format(np.shape(timepoints)))
            print('The data shape is {0}'.format(np.shape(data)))
            print('The measurmenets is {0}'.format(measurements))
            print('The N is {0}'.format(N))
            print('Using the initial conditions: {0}'.format(initial_conditions))


        #Create Likelihood object
        self.LL_det = DLL(model = self.M, init_state = initial_conditions, data = self.dataDet, norm_order = norm_order)

    def get_likelihood_function(self, params):
        if self.LL_det is None:
            raise RuntimeError("Must call DeterministicInference.setup_likelihood_function before using DeterministicInference.get_likelihood_function.")
        #this part is the only part that is called repeatedly
        params_dict = {}
        for key, p in zip(self.params_to_estimate, params):
            params_dict[key] = p
        self.LL_det.set_init_params(params_dict)

        # Check prior
        lp = 0
        lp = self.check_prior(params_dict)
        if not np.isfinite(lp):
            return -np.inf

        #apply cost function
        LL_det_cost = self.LL_det.py_log_likelihood()
        ln_prob = lp + LL_det_cost
        return ln_prob
        



<|MERGE_RESOLUTION|>--- conflicted
+++ resolved
@@ -119,13 +119,9 @@
         lambda_p = prior_dict[param_name][1]
 
         prob = lambda_p * np.exp(-lambda_p * param_value)
-<<<<<<< HEAD
+
         if prob < 0:
             warnings.warn('Probability less than 0 while checking Exponential prior! Current parameter name and value: {0}:{1}.'.format(param_name, param_value))
-=======
-        if prob > 1 or prob < 0:
-            warnings.warn('Probability greater than 1 or less than 0 while checking Exponential prior! Current parameter name and value: {0}:{1}.'.format(param_name, param_value))
->>>>>>> 97633b4c
             return np.inf
         else:
             return np.log(prob)
@@ -142,13 +138,8 @@
         beta = prior_dict[param_name][2]
         from scipy.special import gamma
         prob = (beta**alpha)/gamma(alpha) * param_value**(alpha - 1) * np.exp(-1 * beta*param_value)
-<<<<<<< HEAD
         if prob < 0:
             warnings.warn('Probability less than 0 while checking Exponential prior! Current parameter name and value: {0}:{1}.'.format(param_name, param_value))
-=======
-        if prob > 1 or prob < 0:
-            warnings.warn('Probability greater than 1 or less than 0 while checking Exponential prior! Current parameter name and value: {0}:{1}.'.format(param_name, param_value))
->>>>>>> 97633b4c
             return np.inf
         else:
             return np.log(prob)
@@ -163,17 +154,10 @@
             raise ValueError('No prior found')
         alpha = prior_dict[param_name][1]
         beta = prior_dict[param_name][2]
-<<<<<<< HEAD
         import scipy.special.beta as beta_func
         prob = (param_value**(alpha-1) * (1 - param_value)**(beta - 1) )/beta_func(alpha, beta)
         if prob < 0:
             warnings.warn('Probability less than 0 while checking Exponential prior! Current parameter name and value: {0}:{1}.'.format(param_name, param_value))
-=======
-        from scipy.special import beta as beta_func
-        prob = (param_value**(alpha-1) * (1 - param_value)**(beta - 1) )/beta_func(alpha, beta)
-        if prob > 1 or prob < 0:
-            warnings.warn('Probability greater than 1 or less than 0 while checking Exponential prior! Current parameter name and value: {0}:{1}.'.format(param_name, param_value))
->>>>>>> 97633b4c
             return np.inf
         else:
             return np.log(prob)
@@ -195,17 +179,11 @@
         if param_value > upper_bound or param_value < lower_bound:
             return np.inf
 
-<<<<<<< HEAD
         prob = 1/(param_value* (np.log(upper_bound) - np.log(lower_bound)))
 
         if prob < 0:
             warnings.warn('Probability less than 0 while checking Log-Uniform prior! Current parameter name and value: {0}:{1}.'.format(param_name, param_value))
-=======
-        prob = 1/(param_value* (np.log(b) - np.log(a)))
-
-        if prob > 1 or prob < 0:
-            warnings.warn('Probability greater than 1 or less than 0 while checking Log-Uniform prior! Current parameter name and value: {0}:{1}.'.format(param_name, param_value))
->>>>>>> 97633b4c
+
             return np.inf
         else:
             return np.log(prob)
@@ -224,13 +202,9 @@
             raise ValueError('The standard deviation must be positive.')
         # Using probability density function for log-normal distribution
         prob = 1/(param_value * np.sqrt(2*np.pi) * sigma) * np.exp((-0.5 * (np.log(param_value) - mu)**2)/sigma**2)
-<<<<<<< HEAD
         if prob < 0:
             warnings.warn('Probability less than 0 while checking log-normal prior! Current parameter name and value: {0}:{1}.'.format(param_name, param_value))
-=======
-        if prob > 1 or prob < 0:
-            warnings.warn('Probability greater than 1 or less than 0 while checking log-normal prior! Current parameter name and value: {0}:{1}.'.format(param_name, param_value))
->>>>>>> 97633b4c
+
             return np.inf
         else:
             return np.log(prob)
