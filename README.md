--- conflicted
+++ resolved
@@ -93,11 +93,7 @@
 Please report any bugs that you find [here](https://github.com/biocircuits/bioscrape/issues).
 Or, even better, fork the repository on [GitHub](https://github.com/biocircuits/bioscrape),
 and create a pull request (PR). We welcome all changes, big or small, and we
-<<<<<<< HEAD
-will help you make the PR if you are new to `git` (just ask on the issue). The [CONTRIBUTING.md](https://github.com/biocircuits/bioscrape/blob/master/CONTRIBUTING.md) file has more detailed set of instructions on contributing to the software.
-=======
 will help you make the PR if you are new to `git` (just ask on the issue). More details on contributing to bioscrape are available on the [`Contributing`](https://github.com/biocircuits/bioscrape/blob/master/contributing.md) page.
->>>>>>> adb37e60
 
 # Versions
 
