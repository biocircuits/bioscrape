--- conflicted
+++ resolved
@@ -20,24 +20,6 @@
       <species id="Z" name="Z" compartment="default" initialConcentration="0" hasOnlySubstanceUnits="false" boundaryCondition="false" constant="false"/>
     </listOfSpecies>
     <listOfParameters>
-<<<<<<< HEAD
-      <parameter id="beta" value="0.2" constant="false"/>
-      <parameter id="alpha0" value="0.216404256133345" constant="false"/>
-      <parameter id="alpha" value="216.187851877211" constant="false"/>
-      <parameter id="eff" value="20" constant="true"/>
-      <parameter id="n" value="2" constant="true"/>
-      <parameter id="KM" value="40" constant="true"/>
-      <parameter id="tau_mRNA" value="2" constant="true"/>
-      <parameter id="tau_prot" value="10" constant="true"/>
-      <parameter id="t_ave" value="2.88539008177793" constant="false"/>
-      <parameter id="kd_mRNA" value="0.346573590279973" constant="false"/>
-      <parameter id="kd_prot" value="0.0693147180559945" constant="false"/>
-      <parameter id="k_tl" value="6.93147180559945" constant="false"/>
-      <parameter id="a_tr" value="29.97" constant="false"/>
-      <parameter id="ps_a" value="0.5" constant="true"/>
-      <parameter id="ps_0" value="0.0005" constant="true"/>
-      <parameter id="a0_tr" value="0.03" constant="false"/>
-=======
       <parameter id="beta" name="beta" value="0.2" constant="false"/>
       <parameter id="alpha0" name="alpha0" value="0.216404256133345" constant="false"/>
       <parameter id="alpha" name="alpha" value="216.187851877211" constant="false"/>
@@ -54,7 +36,6 @@
       <parameter id="ps_a" name="ps_a" value="0.5" constant="true"/>
       <parameter id="ps_0" name="ps_0" value="0.0005" constant="true"/>
       <parameter id="a0_tr" name="a0_tr" value="0.03" constant="false"/>
->>>>>>> 827c3fe9
     </listOfParameters>
     <listOfRules>
       <assignmentRule variable="t_ave">
