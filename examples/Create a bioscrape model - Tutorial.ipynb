--- conflicted
+++ resolved
@@ -105,13 +105,7 @@
   {
    "cell_type": "code",
    "execution_count": 3,
-<<<<<<< HEAD
-   "metadata": {
-    "collapsed": false
-   },
-=======
    "metadata": {},
->>>>>>> fd8d3e20
    "outputs": [
     {
      "name": "stderr",
@@ -139,13 +133,7 @@
   {
    "cell_type": "code",
    "execution_count": 4,
-<<<<<<< HEAD
-   "metadata": {
-    "collapsed": false
-   },
-=======
    "metadata": {},
->>>>>>> fd8d3e20
    "outputs": [
     {
      "data": {
@@ -179,11 +167,7 @@
    "name": "python",
    "nbconvert_exporter": "python",
    "pygments_lexer": "ipython3",
-<<<<<<< HEAD
-   "version": "3.6.8"
-=======
    "version": "3.7.4"
->>>>>>> fd8d3e20
   }
  },
  "nbformat": 4,
