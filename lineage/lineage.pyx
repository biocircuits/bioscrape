# cython: boundscheck=False
# cython: cdivision=True
# cython: wraparound=False

import numpy as np
import copy
from libc.math cimport round
cimport numpy as np
from bioscrape.simulator cimport DeterministicSimulator, VolumeCellState, \
								 VolumeSSAResult, DelayVolumeSSAResult, \
								 VolumeSplitter, CSimInterface, \
								 ModelCSimInterface, DelayVolumeSSASimulator, \
								 VolumeSSASimulator, DelayQueue, \
								 DelayVolumeCellState
from bioscrape.simulator import DeterministicSimulator, VolumeCellState, \
								VolumeSSAResult, DelayVolumeSSAResult, \
								VolumeSplitter, CSimInterface, \
								ModelCSimInterface, DelayVolumeSSASimulator, \
								VolumeSSASimulator, DelayQueue, \
								DelayVolumeCellState

from bioscrape.types cimport Model, Volume, Schnitz, Lineage, Propensity, Term, \
							 Rule

from bioscrape.types import sympy_species_and_parameters, parse_expression, \
							Volume
from bioscrape.random cimport normal_rv, choose

cimport bioscrape.random as cyrandom
import bioscrape.random as cyrandom

from bioscrape.vector cimport vector
from libcpp cimport bool
from libcpp.queue cimport priority_queue
from libcpp.utility cimport pair
#from vector cimport vector

import warnings

import pandas

# Events are general objects that happen with some internal propensity but are 
# not chemical reactions
cdef class Event:

	cdef initialize(self, dict event_params, dict species_indices, dict parameter_indices):
		raise NotImplementedError("VolumeReactions Must be subclassed")

	def get_species_and_parameters(self, dict event_fields, dict species2index, dict params2index):
		raise NotImplementedError("VolumeReactions Must be subclassed")

	#cdef Propensity get_propensity(self):
	#	return <Propensity>self.propensity

	#Meant to be overwritten if an event is supposed to do something.
	cdef double evaluate_event(self, double* state, double *params, double volume, double time):
		return 0

#Volume Events are stochastic events which alter a single cell's volume.
cdef class VolumeEvent(Event):
	cdef double evaluate_event(self, double* state, double *params, double volume, double time):
		return self.get_volume(state, params,volume, time)

	cdef double get_volume(self, double* state, double *params, double volume, double time):
		raise NotImplementedError("VolumeEvent must be subclassed")

	def get_species_and_parameters(self, dict event_fields, dict species2index, dict params2index):
		raise NotImplementedError("VolumeReactions Must be subclassed")

cdef class LinearVolumeEvent(VolumeEvent):
	cdef unsigned growth_rate_ind

	cdef initialize(self, dict event_params, dict species_indices, dict parameter_indices):
		for (k, v) in event_params.items():
			if k == "growth_rate":
				self.growth_rate_ind = parameter_indices[v]
			else:
				warnings.warn("Useless paramter for LinearVolumeEvent: "+str(k))

	cdef double get_volume(self, double* state, double *params, double volume, double time):
		return volume + params[self.growth_rate_ind]

	def get_species_and_parameters(self, dict event_fields, dict species2index, dict params2index):
		return ([], [event_fields["growth_rate"]])

cdef class MultiplicativeVolumeEvent(VolumeEvent):
	cdef unsigned growth_rate_ind
	cdef Term volume_equation


	cdef initialize(self, dict event_params, dict species_indices, dict parameter_indices):
		for (k, v) in event_params.items():
			if k == "growth_rate":
				self.growth_rate_ind = parameter_indices[v]
			else:
				warnings.warn("Useless paramter for MultiplicativeVolumeEvent: "+str(k))

	cdef double get_volume(self, double* state, double *params, double volume, double time):
		return volume*(1+params[self.growth_rate_ind])

	def get_species_and_parameters(self, dict event_fields, dict species2index, dict params2index):
		return ([], [event_fields["growth_rate"]])

cdef class GeneralVolumeEvent(VolumeEvent):
	cdef Term volume_equation

	cdef initialize(self, dict event_params, dict species_indices, dict parameter_indices):
		for (k, v) in event_params.items():
			if k == "equation":
				self.volume_equation = parse_expression(v, species_indices, parameter_indices)
			else:
				warnings.warn("Useless paramter for GeneralVolumeEvent: "+str(k))

	cdef double get_volume(self, double* state, double *params, double volume, double time):
		return (<Term>self.volume_equation).volume_evaluate(state,params,volume,time)


	def get_species_and_parameters(self, dict event_fields, dict species2index, dict params2index):
		equation_string = event_fields['equation'].strip()
		species_r, parameters_r = sympy_species_and_parameters(equation_string, species2index, params2index)
		return (species_r, parameters_r)

#Division Events are stochastic events which cause a cell to divide using a particular VolumeSplitter
cdef class DivisionEvent(Event):
	cdef initialize(self, dict event_params, dict species_indices, dict parameter_indices):
		#self.propensity = propensity
		#self.propensity.initialize(propensity_params, species_indices, parameter_indices)
		#self.vsplit = vsplit
		pass

	#cdef Propensity get_propensity(self):
	#	return <Propensity>self.propensity

	#Return 1 indicated the cell divided. 0 indicates it didn't. Could be used in a subclass.
	cdef double evaluate_event(self, double* state, double *params, double volume, double time):
		return 1

	def get_species_and_parameters(self, dict event_fields, dict species2index, dict params2index):
		return ([], [])


#Death Events are stochastic events which casue a cell to die
cdef class DeathEvent(Event):
	cdef initialize(self, dict event_params, dict species_indices, dict parameter_indices):
		pass

	def get_species_and_parameters(self, dict event_fields, dict species2index, dict params2index):
		return ([], [])

	#Could be subclassed to have more complex logic for if a cell dies when this event occurs
	#0 indicates not dead. 1 indicates dead.
	cdef double evaluate_event(self, double* state, double *params, double volume, double time):
		return 1

#Dummy class to help with inheritance, compilation, and code simplification. Does nothing
cdef class LineageRule:
	def initialize(self, dict param_dictionary, dict species_indices, dict parameter_indices):
		raise NotImplementedError("LineageRule must be subclassed")

	def get_species_and_parameters(self, dict fields, dict species2index, dict params2index):
		raise NotImplementedError("LineageRule must be subclassed")

#Volume Rules occur every dt (determined by the simulation timepoints) and update the volume
cdef class VolumeRule(LineageRule):
	cdef double get_volume(self, double* state, double *params, double volume, double time, double dt):
		raise NotImplementedError("get_volume must be implemented in VolumeRule Subclasses")

cdef class LinearVolumeRule(VolumeRule):
	cdef unsigned has_noise
	cdef unsigned growth_rate_ind
	cdef unsigned noise_ind
	cdef double get_volume(self, double* state, double *params, double volume, double time, double dt):
		if self.has_noise > 0:
			return volume + (params[self.growth_rate_ind]+normal_rv(0, params[self.noise_ind]))*dt
		else:
			return volume + params[self.growth_rate_ind]*dt

	def initialize(self, dict param_dictionary, dict species_indices, dict parameter_indices):
		self.has_noise = 0
		for (k, v) in param_dictionary.items():
			if k == "growth_rate":
				self.growth_rate_ind = parameter_indices[v]
			elif k == "noise":
				self.has_noise = 1
				self.noise_ind = parameter_indices[v]
			else:
				warnings.warn("Useless paramter for LinearVolumeRule: "+str(k))

	def get_species_and_parameters(self, dict fields, dict species2index, dict params2index):
		if self.has_noise > 0:
			return ([], [fields["growth_rate"], fields["noise"]])
		else:
			return ([], [fields["growth_rate"]])

cdef class MultiplicativeVolumeRule(VolumeRule):
	cdef unsigned has_noise
	cdef unsigned growth_rate_ind
	cdef unsigned noise_ind
	cdef double get_volume(self, double* state, double *params, double volume, double time, double dt):
		if self.has_noise > 0:
			return volume+volume*(params[self.growth_rate_ind]+normal_rv(0, params[self.noise_ind]))*dt
		else:
			return volume+volume*params[self.growth_rate_ind]*dt

	def initialize(self, dict param_dictionary, dict species_indices, dict parameter_indices):
		self.has_noise = 0
		for (k, v) in param_dictionary.items():
			if k == "growth_rate":
				self.growth_rate_ind = parameter_indices[v]
			elif k == "noise":
				self.has_noise = 1
				self.noise_ind = parameter_indices[v]
			else:
				warnings.warn("Useless paramter for MultiplicativeVolumeRule: "+str(k))

	def get_species_and_parameters(self, dict fields, dict species2index, dict params2index):
		if self.has_noise:
			return ([], [fields["growth_rate"], fields['noise']])
		else:
			return ([], [fields["growth_rate"]])

cdef class AssignmentVolumeRule(VolumeRule):
	cdef Term volume_equation
	cdef double get_volume(self, double* state, double *params, double volume, double time, double dt):
		return (<Term>self.volume_equation).volume_evaluate(state,params,volume,time)

	def initialize(self, dict param_dictionary, dict species_indices, dict parameter_indices):
		for (k, v) in param_dictionary.items():
			if k == "equation":
				self.volume_equation = parse_expression(v, species_indices, parameter_indices)
			else:
				warnings.warn("Useless paramter for AssignmentVolumeRule: "+str(k))

	def get_species_and_parameters(self, dict fields, dict species2index, dict params2index):
		equation_string = fields['equation'].strip()
		species, parameters = sympy_species_and_parameters(equation_string, species2index, params2index)
		return (species, parameters)

cdef class ODEVolumeRule(VolumeRule):
	cdef Term volume_equation
	cdef double get_volume(self, double* state, double *params, double volume, double time, double dt):
		return volume+(<Term>self.volume_equation).volume_evaluate(state,params,volume,time)*dt

	def initialize(self, dict param_dictionary, dict species_indices, dict parameter_indices):
		for (k, v) in param_dictionary.items():
			if k == "equation":
				self.volume_equation = parse_expression(v, species_indices, parameter_indices)
			else:
				warnings.warn("Useless paramter for ODEVolumeRule: "+str(k))

	#def get_species_and_parameters(self, dict fields):
	def get_species_and_parameters(self, dict fields, dict species2index, dict params2index):
		equation_string = fields['equation'].strip()
		species, parameters = sympy_species_and_parameters(equation_string, species2index, params2index)
		return (species, parameters)

#Division rules are checked at the beginning of each simulation loop to see if a cell should divide
cdef class DivisionRule(LineageRule):

	cdef int check_divide(self, double* state, double *params, double time, double volume, double initial_time, double initial_volume):
		raise NotImplementedError("check_divide must be implemented in DivisionRule subclasses")

	def initialize(self, dict param_dictionary, dict species_indices, dict parameter_indices):
		raise NotImplementedError("DivisionRule must be subclassed!")

	def get_species_and_parameters(self, dict fields, dict species2index, dict params2index):
		raise NotImplementedError("DivisionRule must be subclassed!")

#A division rule where division occurs after some amount of time (with an optional noise term)
cdef class TimeDivisionRule(DivisionRule):
	cdef unsigned has_noise
	cdef unsigned threshold_ind
	cdef unsigned threshold_noise_ind
	cdef int check_divide(self, double* state, double *params, double time, double volume, double initial_time, double initial_volume):
		if self.has_noise > 0:
			if time-initial_time >= params[self.threshold_ind]+normal_rv(0, params[self.threshold_noise_ind]):
				return 1
			else:
				return 0
		else:
			if time-initial_time >= params[self.threshold_ind] - 1E-9:
				return 1
			else:
				return 0

	def initialize(self, dict param_dictionary, dict species_indices, dict parameter_indices):
		for (k, v) in param_dictionary.items():
			if k == "threshold":
				self.threshold_ind = parameter_indices[v]
			elif k == "noise":
				self.threshold_noise_ind = parameter_indices[v]
				self.has_noise = 1
			else:
				warnings.warn("Useless paramter for TimeDivisionRule: "+str(k))
		if "noise" not in param_dictionary.keys():
			self.has_noise = 0

	def get_species_and_parameters(self, dict fields, dict species2index, dict params2index):
		if "noise" in fields:
			return ([], [fields["threshold"], fields["noise"]])
		else:
			return ([], [fields["threshold"]])

#A division rule where division occurs at some volume threshold (with an optional noise term)
cdef class VolumeDivisionRule(DivisionRule):
	cdef unsigned has_noise
	cdef unsigned threshold_ind
	cdef unsigned threshold_noise_ind
	cdef int check_divide(self, double* state, double *params, double time, double volume, double initial_time, double initial_volume):
		if self.has_noise > 0:
			if volume >= params[self.threshold_ind]+normal_rv(0, params[self.threshold_noise_ind]):
				return 1
			else:
				return 0
		else:
			if volume >= params[self.threshold_ind] - 1E-9:
				return 1
			else:
				return 0

	def initialize(self, dict param_dictionary, dict species_indices, dict parameter_indices):
		for (k, v) in param_dictionary.items():
			if k == "threshold":
				self.threshold_ind = parameter_indices[v]
			elif k == "noise":
				self.threshold_noise_ind = parameter_indices[v]
				self.has_noise = 1
			else:
				warnings.warn("Useless paramter for VolumeDivisionRule: "+str(k))
		if "noise" not in param_dictionary.keys():
			self.has_noise = 0

	def get_species_and_parameters(self, dict fields, dict species2index, dict params2index):
		if "noise" in fields:
			return ([], [fields["threshold"], fields["noise"]])
		else:
			return ([], [fields["threshold"]])


#A division rule where division occurs after the cell has grown by some amount delta (with an optional noise term)
cdef class DeltaVDivisionRule(DivisionRule):
	cdef unsigned has_noise
	cdef unsigned threshold_ind
	cdef unsigned threshold_noise_ind
	cdef int check_divide(self, double* state, double *params, double time, double volume, double initial_time, double initial_volume):
		if self.has_noise > 0:
			if volume - initial_volume >= params[self.threshold_ind]+normal_rv(0, params[self.threshold_noise_ind]):
				return 1
			else:
				return 0
		else:
			if volume - initial_volume >= params[self.threshold_ind] - 1E-9:
				return 1
			else:
				return 0

	def initialize(self, dict param_dictionary, dict species_indices, dict parameter_indices):
		for (k, v) in param_dictionary.items():
			if k == "threshold":
				self.threshold_ind = parameter_indices[v]
			elif k == "noise":
				self.threshold_noise_ind = parameter_indices[v]
				self.has_noise = 1
			else:
				warnings.warn("Useless paramter for DeltaVDivisionRule: "+str(k))
		if "noise" not in param_dictionary.keys():
			self.has_noise = 0

	def get_species_and_parameters(self, dict fields, dict species2index, dict params2index):
		if "noise" in fields:
			return ([], [fields["threshold"], fields["noise"]])
		else:
			return ([], [fields["threshold"]])

#A general division rule
#returns 1 if equation(state, params, volume, time) > 0
cdef class GeneralDivisionRule(DivisionRule):
	cdef Term equation
	cdef int check_divide(self, double* state, double *params, double time, double volume, double initial_time, double intial_volume):
		if (<Term> self.equation).volume_evaluate(state,params,volume,time) > 0:
			return 1
		else:
			return 0

	def initialize(self, dict param_dictionary, dict species_indices, dict parameter_indices):
		for (k, v) in param_dictionary.items():
			if k == "equation":
				self.equation = parse_expression(v, species_indices, parameter_indices)
			else:
				warnings.warn("Useless paramter for GeneralDivisionRule: "+str(k))

	def get_species_and_parameters(self, dict fields, dict species2index, dict params2index):
		equation_string = fields['equation'].strip()
		species, parameters = sympy_species_and_parameters(equation_string, species2index, params2index)
		return (species, parameters)

#Death rules are checked at the beginning of each simulation loop to see if a cell should die
cdef class DeathRule(LineageRule):
	cdef int check_dead(self, double* state, double *params, double time, double volume, double initial_time, double initial_volume):
		raise NotImplementedError("check_dead must be implemented in DeathRule subclasses.")

	def initialize(self, dict param_dictionary, dict species_indices, dict parameter_indices):
		raise NotImplementedError("DeathRule must be Subclassed!")

	def get_species_and_parameters(self, dict fields, dict species2index, dict params2index):
		raise NotImplementedError("DeathRule must be Subclassed!")

#A death rule where death occurs when some species is greater than or less than a given threshold
cdef class SpeciesDeathRule(DeathRule):
	cdef unsigned has_noise
	cdef unsigned species_ind
	cdef unsigned threshold_ind
	cdef unsigned threshold_noise_ind
	cdef int comp
	cdef double threshold
	cdef int check_dead(self, double* state, double *params, double time, double volume, double initial_time, double initial_volume):
		self.threshold = params[self.threshold_ind]
		if self.has_noise > 0:
			self.threshold = self.threshold + normal_rv(0, params[self.threshold_noise_ind])

		if state[self.species_ind] > self.threshold - 1E-9 and state[self.species_ind] < self.threshold + 1E-9 and self.comp == 0:
			return 1
		elif state[self.species_ind] > self.threshold-1E-9 and self.comp == 1:
			return 1
		elif state[self.species_ind] < self.threshold+ 1E-9 and self.comp == -1:
			return 1
		else:
			return 0

	def initialize(self, dict param_dictionary, dict species_indices, dict parameter_indices):
		for (k, v) in param_dictionary.items():
			if k == "specie":
				self.species_ind = species_indices[v]
			elif k == "threshold":
				self.threshold_ind = parameter_indices[v]
			elif k == "noise":
				self.threshold_noise_ind = parameter_indices[v]
				self.has_noise = 1
			elif k == "comp":
				if v == "=" or v =="equal":
					self.comp = 0
				elif v == "<" or v == "less":
					self.comp = -1
				elif v == ">" or v == "greater":
					self.comp = 1
			else:
				warnings.warn("Useless paramter for SpeciesDeathRule: "+str(k))
		if "noise" not in param_dictionary.keys():
			self.has_noise = 0
		if "comp" not in param_dictionary.keys():
			warnings.warn("No comparison time added for SpeciesDeathRule in param dictionary. Defaulting to >.")
			self.comp = 1

	def get_species_and_parameters(self, dict fields, dict species2index, dict params2index):
		if "noise" in fields:
			return ([fields["specie"]], [fields["threshold"], fields["noise"]])
		else:
			return ([fields["specie"]], [fields["threshold"]])

#A death rule where death occurs when some parameter is greater than or less than a given threshold
cdef class ParamDeathRule(DeathRule):
	cdef unsigned param_ind
	cdef unsigned threshold_ind
	cdef unsigned threshold_noise_ind
	cdef unsigned has_noise
	cdef int comp
	cdef double threshold

	cdef int check_dead(self, double* state, double *params, double time, double volume, double initial_time, double initial_volume):
		self.threshold = params[self.threshold_ind]
		if self.has_noise > 0:
			self.threshold = self.threshold + normal_rv(0, params[self.threshold_noise_ind])

		if params[self.param_ind] > self.threshold - 1E-9  and params[self.param_ind] < self.threshold + 1E-9 and self.comp == 0:
			return 1
		elif params[self.param_ind] > self.threshold - 1E-9 and self.comp == 1:
			return 1
		elif params[self.param_ind] < self.threshold + 1E-9 and self.comp == -1:
			return 1
		else:
			return 0

	def initialize(self, dict param_dictionary, dict species_indices, dict parameter_indices):
		for (k, v) in param_dictionary.items():
			if k == "param":
				self.param_ind = parameter_indices[v]
			elif k == "threshold":
				self.threshold_ind = parameter_indices[v]
			elif k == "noise":
				self.threshold_noise_ind = parameter_indices[v]
				self.has_noise = 1
			elif k == "comp":
				if v == "=" or v =="equal":
					self.comp = 0
				elif v == "<" or v == "less":
					self.comp = -1
				elif v == ">" or v == "greater":
					self.comp = 1
			else:
				warnings.warn("Useless paramter for ParamDeathRule: "+str(k))
		if "noise" not in param_dictionary.keys():
			self.has_noise = 0
		if "comp" not in param_dictionary.keys():
			warnings.warn("No comparison time added for ParamDeathRule in param dictionary. Defaulting to >.")
			self.comp = 1

	def get_species_and_parameters(self, dict fields, dict species2index, dict params2index):
		if "noise" in fields:
			return ([], [fields["param"], fields["threshold"], fields["noise"]])
		else:
			return ([], [fields["param"], fields["threshold"]])

#A general death rule. Returns 1 if equation > 0. 0 otherwise
cdef class GeneralDeathRule(DeathRule):
	cdef Term equation
	cdef int check_dead(self, double* state, double *params, double time, double volume, double initial_time, double initial_volume):
		if (<Term> self.equation).volume_evaluate(state,params,volume,time) > 0:
			return 1
		else:
			return 0

	def initialize(self, dict param_dictionary, dict species_indices, dict parameter_indices):
		for (k, v) in param_dictionary.items():
			if k == "equation":
				self.equation = parse_expression(v, species_indices, parameter_indices)
			else:
				warnings.warn("Useless paramter for GeneralDivisionRule: "+str(k))

	def get_species_and_parameters(self, dict fields, dict species2index, dict params2index):
		equation_string = fields['equation'].strip()
		species, parameters = sympy_species_and_parameters(equation_string, species2index, params2index)
		return (species, parameters)

#A subclass of Bioscrape.Types.Model which contains new cell lineage features
cdef class LineageModel(Model):

	############################################################################
    # DEVELOPER WARNING 
    # 
    # In order to be copiable and usable with multiprocessing, Model must be 
    # picklable. To do that, Model implements a __getstate__ method and a 
    # __setstate__ method, which respectively compress all of the Model's state 
    # variables into a picklable tuple and use those tuples to make a new Model 
    # identical to the old one. 
    # 
    # IF YOU ADD, REMOVE, OR CHANGE ANY VARIABLES HERE, YOU MUST REFLECT THOSE 
    # CHANGES IN THE __getstate__ AND __setstate__ METHODS.
    #
    # This is especially important for newly-added variables. If you add 
    # variables but don't update the pickling methods, then you will introduce 
    # SILENT bugs whenever a user makes a copy of a Model or tries to use a 
    # Model in multiple threads/processes with multiprocessing. 
    ############################################################################

	cdef unsigned num_division_events
	cdef unsigned num_division_rules
	cdef unsigned num_death_events
	cdef unsigned num_death_rules
	cdef unsigned num_volume_events
	cdef unsigned num_volume_rules

	cdef list volume_events_list
	cdef list division_events_list
	cdef list division_rules_list
	cdef list death_events_list

	cdef vector[void*] c_lineage_propensities
	cdef list lineage_propensities
	cdef vector[void*] c_death_events
	cdef list death_events
	cdef vector[void*] c_division_events
	cdef list division_events
	cdef vector[void*] c_volume_events
	cdef list volume_events
	cdef vector[void*] c_other_events
	cdef list other_events
	cdef vector[void*] c_death_rules
	cdef list death_rules
	cdef vector[void*] c_division_rules
	cdef list division_rules
	cdef vector[void*] c_volume_rules
	cdef list volume_rules
	cdef list rule_volume_splitters
	cdef list event_volume_splitters

	cdef list global_species
	cdef double global_volume

	def __init__(self, filename = None, species = [], reactions = [], parameters = [], rules = [], events = [], sbml_filename = None, initial_condition_dict = None, input_printout = False, initialize_model = True):


		self.volume_events_list = []
		self.volume_events = []
		self.division_events_list = []
		self.division_events = []
		self.death_events_list = []
		self.death_events = []
		self.volume_rules = []
		self.death_rules = []
		self.division_rules = []
		self.division_rules_list = []
		self.num_volume_rules = 0
		self.num_death_rules = 0
		self.num_division_rules = 0
		self.num_volume_events = 0
		self.num_death_events = 0
		self.num_division_events = 0

		#Filter out new rule types before calling super
		original_rules = []
		for rule in rules:
			if len(rule) == 2:
				rule_type, rule_attributes = rule
			elif len(rule) == 3:
				rule_type, rule_attributes, rule_frequency = rule

			if not ("Volume" in rule_type or "volume" in rule_type or
				"Death" in rule_type or "death" in rule_type or
				"Division" in rule_type or "division" in rule_type):
				original_rules.append(rule)



		#Call super constructor
		super().__init__(filename = filename, species = species, reactions = reactions, parameters = parameters, rules = original_rules, initial_condition_dict = initial_condition_dict, sbml_filename = sbml_filename,  input_printout = input_printout, initialize_model = False)

		#Add new types to the model
		for rule in rules:
			if len(rule) == 2:
				rule_type, rule_attributes = rule
			elif len(rule) == 3:
				rule_type, rule_attributes, rule_frequency = rule

			if "Volume" in rule_type or "volume" in rule_type:
				self.create_volume_rule(rule_type, rule_attributes)
			elif "Death" in rule_type or "death" in rule_type:
				self.create_death_rule(rule_type, rule_attributes)
			elif "Division" in rule_type or "division" in rule_type:
				self.create_division_rule(rule_type, rule_attributes)

		for event in events:
			if len(event) == 4:
				event_type, event_params, event_propensity, propensity_params = event
			else:
				raise ValueError("Events must be tuples: (event_type (str), event_params (dict), event_propensity (str), propensity_params (dict)).")
			if "Volume" in event_type or "volume" in event_type:
				self.create_volume_event(event_type, event_params, event_propensity, propensity_params)
			elif "Death" in event_type or "death" in event_type:
				self.create_death_event(event_type, event_params, event_propensity, propensity_params)
			elif "Division" in event_type or "division" in event_type:
				self.create_division_event(event_type, event_params, event_propensity, propensity_params)
			else:
				raise ValueError("Unknown Event Type:", event_type)

		if initialize_model:
			self._initialize()


	def _create_vectors(self):
		#Create c-vectors of different objects
		super()._create_vectors()

		for rule_object in self.repeat_rules:
			self.c_repeat_rules.push_back(<void*> rule_object)

		self.num_volume_rules = len(self.volume_rules)
		for i in range(self.num_volume_rules):
			rule = self.volume_rules[i]
			self.c_volume_rules.push_back(<void*> rule)

		self.num_death_rules = len(self.death_rules)
		for i in range(self.num_death_rules):
			rule = self.death_rules[i]
			self.c_death_rules.push_back(<void *> rule)


		self.rule_volume_splitters = []
		self.event_volume_splitters = []
		self.num_division_rules = len(self.division_rules_list)
		for i in range(self.num_division_rules):
			rule, volume_splitter = self.division_rules_list[i]
			self.division_rules.append(rule)
			self.c_division_rules.push_back(<void*>rule)
			self.rule_volume_splitters.append(volume_splitter)

		#Propensity Order:
		# Reactionns, Divison Events, Volume Events, Death Events
		self.lineage_propensities = []

		self.num_division_events = len(self.division_events_list)
		for i in range(self.num_division_events):
			event, prop_object, volume_splitter = self.division_events_list[i]
			self.division_events.append(event)
			self.c_division_events.push_back(<void*> event)
			self.lineage_propensities.append(prop_object)
			self.c_lineage_propensities.push_back(<void*>prop_object)
			self.event_volume_splitters.append(volume_splitter)

		self.num_volume_events = len(self.volume_events_list)
		for i in range(self.num_volume_events):
			event, prop_object = self.volume_events_list[i]
			self.lineage_propensities.append(prop_object)
			self.c_lineage_propensities.push_back(<void*>prop_object)
			self.volume_events.append(event)
			self.c_volume_events.push_back(<void*>event)

		self.num_death_events = len(self.death_events_list)
		for i in range(self.num_death_events):
			event, prop_object = self.death_events_list[i]
			self.lineage_propensities.append(prop_object)
			self.c_lineage_propensities.push_back(<void*>prop_object)
			self.death_events.append(event)
			self.c_death_events.push_back(<void*>event)

	def py_initialize(self):
		self._initialize()
		self.initialized = True

	def py_get_event_counts(self):
		return self.num_division_events, self.num_volume_events, self.num_death_events
	def py_get_rule_counts(self):
		return self.num_division_rules, self.num_volume_rules, self.num_death_rules

	def add_event(self, Event event_object, dict event_param_dict, 
				  Propensity prop_object, dict propensity_param_dict, 
				  str event_type = None, VolumeSplitter volume_splitter = None):
		self.initialized = False

		species_names_e, param_names_e = \
					event_object.get_species_and_parameters(event_param_dict, self.species2index, self.params2index)
		species_names_p, param_names_p = \
				prop_object.get_species_and_parameters(propensity_param_dict, species2index = self.species2index, 
														params2index = self.params2index)

		for species_name in species_names_e+species_names_p:
			self._add_species(species_name)
		for param_name in param_names_e+param_names_p:
			self._add_param(param_name)

		event_object.initialize(event_param_dict, self.species2index, self.params2index)
		prop_object.initialize(propensity_param_dict, self.species2index, self.params2index)

		if event_type in ["division", "Division", "division event", "DivisionEvent", "Division Event"]:
			if volume_splitter == None:
				raise ValueError("DivisionRules require a VolumeSplitter Object to be passed into add_event")
			self.division_events_list.append((event_object, prop_object, volume_splitter))

		elif event_type in ["volume", "Volume", "volume event", "VolumeEvent", "Volume Event"]:
			self.volume_events_list.append((event_object, prop_object))
		elif event_type in ["death", "Death", "death event", "DeathEvent", "Death Event"]:
			self.death_events_list.append((event_object, prop_object))
		else:
			raise ValueError("Unknown Event Type: Misc Event Not Yet Implemented")
			# self.other_events_list.append((event_object, prop_object))

	def create_death_event(self, str event_type, dict event_params, str event_propensity_type, dict propensity_params, print_out = False):
		event_params = dict(event_params)
		propensity_params = dict(propensity_params)
		prop_object = self.create_propensity(event_propensity_type, propensity_params, print_out = print_out)
		if event_type.lower() in ["", "death", "deathevent", "death event", "default"]:
			event_object = DeathEvent()
		else:
			raise ValueError("Unknwown DeathEvent type"+str(event_type))
		self.add_event(event_object, event_params, prop_object, propensity_params, event_type = "death")

	def create_division_event(self, str event_type, dict event_params, str event_propensity_type, dict propensity_params, VolumeSplitter volume_splitter, print_out = False):
		if print_out:
			print("Adding New DivisionEvent with event_type=", event_type, "params=", event_params, "propensity_type=",event_propensity_type, "propensity_params=", propensity_params, "and VolumeSplitter=", volume_splitter)
		event_params = dict(event_params)
		propensity_params = dict(propensity_params)
		prop_object = self.create_propensity(event_propensity_type, propensity_params, print_out = print_out)
		if event_type.lower() in ["", "division", "divisionevent", "division event", "default"]:
			event_object = DivisionEvent()
		else:
			raise ValueError("Unknown DivisionEvent type"+str(event_type))


		self.add_event(event_object, event_params, prop_object, propensity_params, event_type = "division", volume_splitter = volume_splitter)

	def create_volume_event(self, event_type, dict event_params, str event_propensity_type, dict propensity_params, print_out = False):
		event_params = dict(event_params)
		propensity_params = dict(propensity_params)
		if print_out:
			warnings.warn("Creating New Volume event\n\ttype="+event_type+"\n\tparams="+str(event_params)+"\n\tprop_type="+str(event_propensity_type)+"\n\tprop_params="+str(propensity_params))
		prop_object = self.create_propensity(event_propensity_type, propensity_params, print_out = print_out)

		if event_type.lower() in ["linear", "linear volume", "linearvolume" "linearvolumeevent", "linear volume event"]:
			self._param_dict_check(event_params, "growth_rate", "DummyVar_LinearVolumeEvent")
			event_object = LinearVolumeEvent()
		elif event_type.lower() in ["multiplicative", "multiplicative volume", "multiplicativevolume", "multiplicativevolumeevent", "multiplicative volume event"]:
			self._param_dict_check(event_params, "growth_rate", "DummyVar_MultiplicativeVolumeEvent")
			event_object = MultiplicativeVolumeEvent()
		elif event_type.lower() in ["general", "general volume", "generalvolume", "generalvolumeevent", "general volume event"]:
			event_object = GeneralVolumeEvent()
		else:
			raise ValueError("Unknown VolumeEvent Type: "+str(event_type))

		self.add_event(event_object, event_params, prop_object, propensity_params, event_type = "volume")

	def add_lineage_rule(self, LineageRule rule_object, dict rule_param_dict, str rule_type, VolumeSplitter volume_splitter = None):
		species_names, param_names = rule_object.get_species_and_parameters(rule_param_dict, self.species2index, self.params2index)

		for species_name in species_names:
			self._add_species(species_name)
		for param_name in param_names:
			self._add_param(param_name)
		if "division" in rule_type.lower():
			if volume_splitter == None:
				raise ValueError("DivisionRules must be added with a volume splitter object in add_lineage_rule.")
			rule_object.initialize(rule_param_dict, self.species2index,  self.params2index)
			self.division_rules_list.append((rule_object, volume_splitter))
		else:
			rule_object.initialize(rule_param_dict, self.species2index,  self.params2index)
			if "death" in rule_type.lower():
				self.death_rules.append(rule_object)
			elif "volume" in rule_type.lower():
				self.volume_rules.append(rule_object)
			else:
				raise ValueError("add_lineage_rule only takes rules of type 'DeathRule', 'DivisionRule', and 'VolumeRule'. For Other rule types, consider trying Model.add_rule.")

	def create_death_rule(self, str rule_type, dict rule_param_dict):
		if rule_type.lower() in ["species", "speciesdeathrule"]:
			self._param_dict_check(rule_param_dict, "specie", "DummyVar_SpeciesDeathRule")
			self._param_dict_check(rule_param_dict, "threshold", "DummyVar_SpeciesDeathRule")
			if "noise" in rule_param_dict:
				self._param_dict_check(rule_param_dict, "noise", "DummyVar_SpeciesDeathRule")
			rule_object = SpeciesDeathRule()
		elif rule_type.lower() in ["param", "parameter", "paramdeathrule"]:
			self._param_dict_check(rule_param_dict, "param", "DummyVar_ParamDeathRule")
			self._param_dict_check(rule_param_dict, "threshold", "DummyVar_ParamDeathRule")
			if "noise" in rule_param_dict:
				self._param_dict_check(rule_param_dict, "noise", "DummyVar_ParamDeathRule")
			rule_object = ParamDeathRule()
		elif rule_type.lower() in ["general" "generaldeathrule"]:
			rule_object = GeneralDeathRule()
		else:
			raise ValueError("Unknown DeathRule type: "+str(rule_type))

		self.add_lineage_rule(rule_object, rule_param_dict, rule_type = "death")

	def create_division_rule(self, str rule_type, dict rule_param_dict, VolumeSplitter volume_splitter):
		if rule_type.lower() in ["time", "timedivisionrule"]:
			self._param_dict_check(rule_param_dict, "threshold", "DummyVar_TimeDeathRule")
			if "noise" in rule_param_dict:
				self._param_dict_check(rule_param_dict, "noise", "DummyVar_TimeDeathRule")
			rule_object = TimeDivisionRule()
		elif rule_type.lower() in ["volume", "volumedivisionrule"]:
			self._param_dict_check(rule_param_dict, "threshold", "DummyVar_VolumeDeathRule")
			if "noise" in rule_param_dict:
				self._param_dict_check(rule_param_dict, "noise", "DummyVar_VolumeDeathRule")
			rule_object = VolumeDivisionRule()
		elif rule_type.lower() in ["delta", "deltav", "deltavdivisionrule"]:
			self._param_dict_check(rule_param_dict, "threshold", "DummyVar_DeltaVDeathRule")
			if "noise" in rule_param_dict:
				self._param_dict_check(rule_param_dict, "noise", "DummyVar_DeltaVDeathRule")
			rule_object = DeltaVDivisionRule()
		elif rule_type.lower() in ["general", "generaldivisionrule"]:
			rule_object = GeneralDivisionRule()
		else:
			raise ValueError("Unknown DivisionRule type: "+str(rule_type))
		self.add_lineage_rule(rule_object, rule_param_dict, rule_type = 'division', volume_splitter = volume_splitter)

	def create_volume_rule(self, str rule_type, dict rule_param_dict):
		if rule_type.lower() in ["linear", "linearvolumerule"]:
			self._param_dict_check(rule_param_dict, "growth_rate", "DummyVar_LinearVolumeRule")
			if "noise" in rule_param_dict:
				self._param_dict_check(rule_param_dict, "noise", "DummyVar_LinearVolumeRule")
			rule_object = LinearVolumeRule()
		elif rule_type.lower() in ["multiplicative", "multiplicativevolume", "multiplicativevolumerule"]:
			self._param_dict_check(rule_param_dict, "growth_rate", "DummyVar_MultiplicativeVolumeRule")
			if "noise" in rule_param_dict:
				self._param_dict_check(rule_param_dict, "noise", "DummyVar_MultiplicativeVolumeRule")
			rule_object = MultiplicativeVolumeRule()
		elif rule_type.lower() in ["assignment", "assignmentvolumerule"]:
			rule_object = AssignmentVolumeRule()
		elif rule_type.lower() in ["ode", "odevolumerule"]:
			rule_object = ODEVolumeRule()
		else:
			raise ValueError("Unknown VolumeRule type: "+str(rule_type))
		self.add_lineage_rule(rule_object, rule_param_dict, rule_type = 'volume')

	cdef unsigned get_num_division_rules(self):
		return self.num_division_rules
	cdef unsigned get_num_volume_rules(self):
		return self.num_volume_rules
	cdef unsigned get_num_death_rules(self):
		return self.num_death_rules
	cdef unsigned get_num_division_events(self):
		return self.num_division_events
	cdef unsigned get_num_volume_events(self):
		return self.num_volume_events
	cdef unsigned get_num_death_events(self):
		return self.num_death_events
	cdef list get_lineage_propensities(self):
		return self.lineage_propensities
	def py_get_lineage_propensities(self):
		return self.lineage_propensities
	def py_get_num_lineage_propensities(self):
		return len(self.lineage_propensities)
	def py_get_num_division_rules(self):
		return self.get_num_division_rules()
	def py_get_num_volume_rules(self):
		return self.get_num_volume_rules()
	def py_get_num_death_rules(self):
		return self.get_num_death_rules()
	def py_get_num_division_events(self):
		return self.get_num_division_events()
	def py_get_num_volume_events(self):
		return self.get_num_volume_events()
	def py_get_num_death_events(self):
		return self.get_num_death_events()

	cdef (vector[void*])* get_c_lineage_propensities(self):
		return & self.c_lineage_propensities
	cdef (vector[void*])* get_c_division_rules(self):
		return & self.c_division_rules
	cdef (vector[void*])* get_c_volume_rules(self):
		return & self.c_volume_rules
	cdef (vector[void*])* get_c_death_rules(self):
		return & self.c_death_rules
	cdef (vector[void*])* get_c_division_events(self):
		return & self.c_division_events
	cdef (vector[void*])* get_c_volume_events(self):
		return & self.c_volume_events
	cdef (vector[void*])* get_c_death_events(self):
		return & self.c_death_events

	def py_get_volume_splitters(self):
		return self.rule_volume_splitters, self.event_volume_splitters

	def __getstate__(self):
		'''Returns the LineageModel's state as a tuple of picklable Python objects. 

		Note that c_lineage_propensities, c_death_events, etc. are just 
		pointers to the objects in lineage_propensities, death_events, etc.,
		respectively, so only the latter are needed to fully represent the 
		LineageModel's state.
        '''
        # Everything covered by the Model class...
		superclass_state = list(super().__getstate__())

		# ...plus everything covered by this class.
		additional_state =  [self.num_division_events,
							 self.num_division_rules,
							 self.num_death_events,
							 self.num_death_rules,
							 self.num_volume_events,
							 self.num_volume_rules,
							 self.volume_events_list,
							 self.division_events_list,
							 self.division_rules_list,
							 self.death_events_list,
							 self.lineage_propensities,
							 self.death_events,
							 self.division_events,
							 self.volume_events,
							 self.other_events,
							 self.death_rules,
							 self.division_rules,
							 self.volume_rules,
							 self.rule_volume_splitters,
							 self.event_volume_splitters,
							 self.global_species,
							 self.global_volume]

		return tuple(additional_state + superclass_state)

	def __setstate__(self, state):
		'''Sets this LineageModel's state to that of another, using a tuple generated
		by the other LineageModel's __getstate__ method. 
		
		Note that c_propensities, c_delays, and c_repeat_rules are just 
		pointers to the objects in propensities, delays, and repeat_rules,
		respectively, so only the latter are needed to fully reconstruct a 
		LineageModel's state.
		'''
		# Everything covered by the Model class...
		super().__setstate__(state[22:])

		# ...plus everything covered by this class
		self.num_division_events = state[0]
		self.num_division_rules = state[1]
		self.num_death_events = state[2]
		self.num_death_rules = state[3]
		self.num_volume_events = state[4]
		self.num_volume_rules = state[5]
		self.volume_events_list = state[6]
		self.division_events_list = state[7]
		self.division_rules_list = state[8]
		self.death_events_list = state[9]
	
		self.lineage_propensities = state[10]
		self.c_lineage_propensities.clear()
		if state[10] is not None:
			for x in state[10]:
				self.c_lineage_propensities.push_back(<void *> x)
		self.death_events = state[11]
		self.c_death_events.clear()
		if state[11] is not None:
			for x in state[11]:
				self.c_death_events.push_back(<void *> x)
		self.division_events = state[12]
		self.c_division_events.clear()
		if state[12] is not None:
			for x in state[12]:
				self.c_division_events.push_back(<void *> x)
		self.volume_events = state[13]
		self.c_volume_events.clear()
		if state[13] is not None:
			for x in state[13]:
				self.c_volume_events.push_back(<void *> x)
		self.other_events = state[14]
		self.c_other_events.clear()
		if state[14] is not None:
			for x in state[14]:
				self.c_other_events.push_back(<void *> x)
		self.death_rules = state[15]
		self.c_death_rules.clear()
		if state[15] is not None:
			for x in state[15]:
				self.c_death_rules.push_back(<void *> x)
		self.division_rules = state[16]
		self.c_division_rules.clear()
		if state[16] is not None:
			for x in state[16]:
				self.c_division_rules.push_back(<void *> x)
		self.volume_rules = state[17]
		self.c_volume_rules.clear()
		if state[17] is not None:
			for x in state[17]:
				self.c_volume_rules.push_back(<void *> x)

		self.rule_volume_splitters = state[18]
		self.event_volume_splitters = state[19]
		self.global_species = state[20]
		self.global_volume = state[21]

cdef class LineageCSimInterface(ModelCSimInterface):
	cdef unsigned num_division_events
	cdef unsigned num_division_rules
	cdef unsigned num_death_events
	cdef unsigned num_death_rules
	cdef unsigned num_volume_events
	cdef unsigned num_volume_rules
	cdef unsigned num_lineage_propensities

	cdef list volume_events_list
	cdef list division_events_list
	cdef list death_events_list

	cdef vector[void*] *c_lineage_propensities
	cdef vector[void*] *c_death_events
	cdef vector[void*] *c_division_events
	cdef vector[void*] *c_volume_events
	cdef vector[void*] *c_other_events
	cdef vector[void*] *c_death_rules
	cdef vector[void*] *c_division_rules
	cdef vector[void*] *c_volume_rules

	cdef list division_event_volume_splitters
	cdef list division_rule_volume_splitters

	def __init__(self, LineageModel M):
		super().__init__(M)
		self.num_division_rules = <unsigned>M.py_get_num_division_rules()
		self.num_volume_rules = <unsigned>M.py_get_num_volume_rules()
		self.num_death_rules = <unsigned>M.py_get_num_death_rules()
		self.num_division_events = <unsigned>M.py_get_num_division_events()
		self.num_volume_events = <unsigned>M.py_get_num_volume_events()
		self.num_death_events = <unsigned>M.py_get_num_death_events()
		self.num_lineage_propensities = <unsigned>M.py_get_num_lineage_propensities()
		self.c_lineage_propensities = M.get_c_lineage_propensities()
		self.c_volume_rules = M.get_c_volume_rules()
		self.c_division_rules = M.get_c_division_rules()
		self.c_death_rules = M.get_c_death_rules()
		self.c_volume_events = M.get_c_volume_events()
		self.c_division_events = M.get_c_division_events()
		self.c_death_events = M.get_c_death_events()
		self.division_rule_volume_splitters, self.division_event_volume_splitters = M.py_get_volume_splitters()


	#similar to compute_stochastic_volume_propensities but events are new included as well
	cdef void compute_lineage_propensities(self, double* state, double* propensity_destination, double volume, double time):
		cdef unsigned ind
		for ind in range(self.num_reactions):
			propensity_destination[ind] = (<Propensity>(self.c_propensities[0][ind])).get_stochastic_volume_propensity(&state[0], self.c_param_values, volume, time)

		for ind in range(self.num_lineage_propensities):
			propensity_destination[self.num_reactions+ind] = (<Propensity>(self.c_lineage_propensities[0][ind])).get_stochastic_volume_propensity(&state[0], self.c_param_values, volume, time)

	#Applies all rules that change the volume of a cell
	cdef double apply_volume_rules(self, double* state, double volume, double time, double dt):
		cdef int ind
		#print("num_volume_rules", self.num_volume_rules, "state", state[0], "volume", volume, "time", time, "dt", dt)
		for ind in range(self.num_volume_rules):
			#print("ind", ind)
			#print("(<VolumeRule>self.c_volume_rules[0][ind])", (<VolumeRule>self.c_volume_rules[0][ind]))
			volume = (<VolumeRule>self.c_volume_rules[0][ind]).get_volume(state, self.c_param_values, volume, time, dt)
		return volume

	#Applies death rules in the order they were added to the model. Returns the index of the first death rule that returns True. -1 otherwise.
	cdef int apply_death_rules(self, double* state, double volume, double time, double start_volume, double start_time):
		cdef int isdead = 0
		cdef int ind
		for ind in range(self.num_death_rules):
			isdead = (<DeathRule>self.c_death_rules[0][ind]).check_dead(state, self.c_param_values, time, volume, start_time, start_volume)
			if isdead > 0:
				return ind
		return -1

	#Applies divison rules in the order they were added to the model. Returns the index of the first division rule that returns True. -1 otherwise
	cdef int apply_division_rules(self, double* state, double volume, double time, double start_volume, double start_time):
		cdef int divided = 0
		cdef int ind
		#print("state", state[0], "volume", volume, "time", time, "start_volume", start_volume, "start_time", start_time)
		for ind in range(self.num_division_rules):
			#print("ind", ind)
			#print("division rule:", <DivisionRule>self.c_division_rules[0][ind])
			divided = (<DivisionRule>self.c_division_rules[0][ind]).check_divide(state, self.c_param_values, time, volume, start_time, start_volume)
			if divided > 0:
				return ind
		return -1

	#Applies a single volume event, determined by the index passed in
	cdef double apply_volume_event(self, int event_index, double* state, double current_time, double current_volume):
		#print("event_index", event_index, "state", state[0], "current_time", current_time, "current_vol", current_volume)
		#print("<VolumeEvent>self.c_volume_events[0][event_index]")
		current_volume = (<VolumeEvent>self.c_volume_events[0][event_index]).get_volume(state, self.c_param_values, current_volume, current_time)
		return current_volume

	#Divides a single cell using a VolumeSplitter determined by vsplit_index
	cdef np.ndarray partition(self, int vsplit_ind, LineageVolumeCellState parent):
		cdef VolumeSplitter vsplit
		if vsplit_ind >= self.num_division_rules and vsplit_ind<self.num_division_rules+self.num_division_events:
			vsplit_ind = vsplit_ind - self.num_division_rules
			vsplit = self.division_event_volume_splitters[vsplit_ind]
		elif vsplit_ind < self.num_division_rules and vsplit_ind >= 0:
			vsplit = self.division_rule_volume_splitters[vsplit_ind]
		else:
			raise ValueError('Invalid volume splitter index: vsplit_ind='+str(vsplit_ind))

		return vsplit.partition(parent)


	cdef np.ndarray delay_partition(self, unsigned vsplit_ind, LineageVolumeCellState parent):
		raise NotImplementedError("Implement me!")

	cdef unsigned get_num_lineage_propensities(self):
		return self.num_lineage_propensities

	cdef unsigned get_num_division_events(self):
		return self.num_division_events
	cdef unsigned get_num_volume_events(self):
		return self.num_volume_events
	cdef unsigned get_num_death_events(self):
		return self.num_death_events
	cdef unsigned get_num_volume_rules(self):
		return self.num_volume_rules
	cdef unsigned get_num_death_rules(self):
		return self.num_death_rules
	cdef unsigned get_num_division_rules(self):
		return self.num_division_rules

#A new wrapper for the VolumeCellState with new internal variables
cdef class LineageVolumeCellState(DelayVolumeCellState):
	cdef double initial_volume #Stores the birth Volume
	cdef double initial_time #Stores the time the Cell was "born"
	#divided = -1: Cell Not divided
	#divided E [0, num_division_rules): DivisionRule divided caused the cell to divide
	#divided E [num_division_rules, num_division_rules + num_division_events]: Division Event divided-num_division_rules caused the cell to divide
	cdef int divided
	#dead = -1: Cell Not dead
	#dead E [0, num_death_rules): DeathRule divided caused the cell to die
	#dead E [num_death_rules, num_death_rules + num_death_events]: DeathEvent dead-num_death_rules caused the cell to die
	cdef int dead
	cdef state_set

	def __init__(self, v0 = 0, t0 = 0, state = []):
		self.set_initial_vars(v0, t0)
		self.set_volume(v0)
		self.set_time(t0)
		self.volume_object = None
		self.divided = -1
		self.dead = -1
		if len(state) == 0:
			self.state_set = 0
		else:
			self.state_set = 1
			self.py_set_state(state)

	def get_state_set(self):
		return self.state_set

	def py_set_state(self, state):
		self.state_set = 1
		return super().py_set_state(np.asarray(state))

	cdef void set_initial_vars(self, double volume, double time):
		self.initial_volume = volume
		self.initial_time = time

	cdef double get_initial_volume(self):
		return self.initial_volume

	cdef void set_state_comp(self, double val, unsigned comp_ind):
		self.state[comp_ind] = val

	cdef double get_state_comp(self, unsigned comp_ind):
		return self.state[comp_ind]

	def py_get_initial_volume(self):
		return self.get_initial_volume()

	cdef double get_initial_time(self):
		return self.initial_time

	def py_get_initial_time(self):
		return self.get_initial_time()

	cdef void set_divided(self, divided):
		self.divided = divided

	cdef int get_divided(self):
		return self.divided

	cdef void set_dead(self, dead):
		self.dead = dead
	cdef int get_dead(self):
		return self.dead

<<<<<<< HEAD
	def __reduce__(self):
		def rebuild(v0, t0, state, v, t, divided, dead):
			new_cs = LineageVolumeCellState(v0, t0, state)
			new_cs.set_volume(v)
			new_cs.set_time(t)
			new_cs.set_divided(divided)
			new_cs.set_dead(dead)
			return new_cs
		return (rebuild, (self.initial_volume, self.initial_time, self.state, self.volume, self.time, self.divided, self.dead))
=======
	def __setstate__(self, state_tuple):
		v0, t0, state, v, t, divided, dead = state_tuple
		self.set_initial_vars(v0, t0)
		self.py_set_state(state)
		self.set_volume(v)
		self.set_time(t)
		self.set_divided(divided)
		self.set_dead(dead)

	def __getstate__(self):
		return (self.initial_volume, self.initial_time, self.state, self.volume, self.time, self.divided, self.dead)
>>>>>>> 6f87b4cb

cdef class SingleCellSSAResult(VolumeSSAResult):
	#divided = -1: Cell Not divided
	#divided E [0, num_division_rules): DivisionRule divided caused the cell to divide
	#divided E [num_division_rules, num_division_rules + num_division_events]: Division Event divided-num_division_rules caused the cell to divide
	cdef int divided
	#dead = -1: Cell Not dead
	#dead E [0, num_death_rules): DeathRule divided caused the cell to die
	#dead E [num_death_rules, num_death_rules + num_death_events]: DeathEvent dead-num_death_rules caused the cell to die
	cdef int dead

	#save the initial time and volume
	#typically not used - but occasionally useful for Propagating cells and not saving trajectories
	cdef double t0
	cdef double v0

	cdef void set_dead(self, int dead):
		self.dead = dead
	def py_set_dead(self, dead):
		self.set_dead(dead)

	cdef int get_dead(self):
		return self.dead
	def py_get_dead(self):
		return self.get_dead()

	cdef void set_divided(self, int divided):
		self.divided = divided
	def py_set_divided(self, divided):
		self.set_divided(divided)

	cdef int get_divided(self):
		return self.divided
	def py_get_divided(self):
		return self.get_divided()

	cdef void set_initial_time(self, double t):
		self.t0 = t
	def py_set_initial_time(self, t):
		self.set_initial_time(t)

	cdef void set_initial_volume(self, double v):
		self.v0 = v
	def py_set_initial_volume(self, v):
		self.set_initial_volume(v)

	cdef VolumeCellState get_final_cell_state(self):
		#cdef unsigned final_index = (<np.ndarray[np.double_t,ndim=1]> self.timepoints).shape[0]-1
		cdef unsigned final_index = self.timepoints.shape[0]-1


		if self.t0 is None:
			self.set_initial_time(self.timepoints[0])
		if self.v0 is None:
			self.set_initial_volume(self.volume[0])


		cdef LineageVolumeCellState cs  = LineageVolumeCellState(t0 = self.t0, v0 = self.v0, state = self.simulation_result[final_index,:])
		cs.set_time(self.timepoints[final_index])
		cs.set_volume(self.volume[final_index])
		cs.set_divided(self.divided)
		cs.set_dead(self.dead)
		return cs


cdef class LineageVolumeSplitter(VolumeSplitter):
	cdef unsigned how_to_split_v
	cdef unsigned how_to_split_default
	cdef vector[int] binomial_indices
	cdef vector[int] perfect_indices
	cdef vector[int] duplicate_indices
	cdef vector[int] custom_indices
	cdef double partition_noise
	cdef dict ind2customsplitter
	cdef dict custom_partition_functions

	def __init__(self, Model M, options = {}, custom_partition_functions = {}, partition_noise = .5):
		self.ind2customsplitter == {}
		self.custom_partition_functions = custom_partition_functions
		if self.partition_noise > 1:
			raise ValueError("Partition Noise must be between 0 and 1")
		self.partition_noise = partition_noise

		#Check if the default has been changed
		if "default" not in options or options["default"] == "binomial":
			default = "binomial"
		elif options["default"] == "duplicate":
			default = "duplicate"
		elif options["default"] == "perfect":
			default = "perfect"
		elif options["default"] in custom_partition_functions:
			default = "custom"
			self.ind2customsplitter["default"] = options["default"]
		else:
			raise ValueError("Custom partition function key, "+str(options["default"])+", for 'default' not in custom_partition_functions")

		#Figure out how volume will be split
		if ("volume" not in options and default == "binomial") or options["volume"] == "binomial":
			self.how_to_split_v = 0
		elif ("volume" not in options and default == "duplicate") or options["volume"] == "duplicate":
			self.how_to_split_v = 1
		elif ("volume" not in options and default == "perfect") or options["volume"] == "perfect":
			self.how_to_split_v = 2
		elif ("volume" not in options and default == "custom") or options["volume"] in custom_partition_functions:
			self.how_to_split_v = 3
			if "volume" in options:
				self.ind2customsplitter["volume"] = options["volume"]
			else:
				self.ind2customsplitter["volume"] = options["default"]
		else:
			raise ValueError("Custom partition function key, "+str(options["volume"])+", for 'volume' not in custom_partition_functions")

		#Figure out how other species are split
		for s in M.get_species2index():
			index = M.get_species_index(s)
			if s not in options:
				if default == "binomial":
					self.binomial_indices.push_back(index)
				elif default == "duplicate":
					self.duplicate_indices.push_back(index)
				elif default == "perfect":
					self.perfect_indices.push_back(index)
				elif default == "custom":
					self.custom_indices.push_back(index)
					self.ind2customsplitter[index] = options["default"]
			elif options[s] == "binomial":
				self.binomial_indices.push_back(index)
			elif options[s] == "duplicate":
				self.duplicate_indices.push_back(index)
			elif options[s] == "perfect":
				self.perfect_indices.push_back(index)
			elif options[s] in custom_partition_functions:
				self.custom_indices.push_back(index)
				self.ind2customsplitter[index] = options[s]
			else:
				raise ValueError("Custom partition function key, "+str(options["volume"])+", for "+s+" not in custom_partition_functions")

	cdef np.ndarray partition(self, VolumeCellState parent):
		cdef double v0d, v0e, t0, p, q, c1, c2
		# set times
		t0 = parent.get_time()

		# partition the states, copying already takes care of duplication replications.
		cdef np.ndarray[np.double_t,ndim=1] dstate = parent.get_state().copy()
		cdef np.ndarray[np.double_t,ndim=1] estate = parent.get_state().copy()
		cdef unsigned length = dstate.shape[0]

		cdef unsigned loop_index = 0
		cdef unsigned species_index = 0
		cdef unsigned amount = 0
		cdef unsigned amount2 = 0
		cdef double d_value = 0.0

		# simulate partitioning noise
		if self.how_to_split_v == 0: #Binomial
			p = 0.5 - cyrandom.uniform_rv()*self.partition_noise/2.
			q = 1 - p
			# calculate binomial volumes
			v0d = parent.get_volume() * p
			v0e = parent.get_volume() * q
		elif self.how_to_split_v == 1: #Duplicate
			p = 1
			q = 1
			v0d = parent.get_volume()
			v0e = parent.get_volume()
		elif self.how_to_split_v == 2: #perfect
			p = .5
			q = .5
			v0d = parent.get_volume()*.5
			v0e = parent.get_volume()*.5
		else:
			splitter = self.custom_partition_functions[self.ind2customsplitter["volume"]]
			v0d, v0e = splitter(parent, "volume")
			p = v0d/parent.get_volume()
			q = v0e/parent.get_volume()
			if v0d <= 0 or v0e <= 0:
				raise ValueError("splitter "+self.ind2customsplitter[species_index]+" returned negative quantities for volume")

		# take care of perfect splitting
		for loop_index in range(self.perfect_indices.size()):
			species_index = self.perfect_indices[loop_index]
			d_value = p * dstate[species_index]
			amount = <int> d_value
			#For rounding errors
			if d_value-amount <= 1E-8 and amount>=0:
				dstate[species_index] = <int> amount
			elif amount <0:
				raise ValueError('negative quantity in perfect partitioning')
			else:
				if cyrandom.uniform_rv() <= p:
					dstate[species_index] = <int> d_value + 1
				else:
					dstate[species_index] = <int> d_value
			estate[species_index] -= dstate[species_index]

		# take care of binomial splitting
		for loop_index in range(self.binomial_indices.size()):
			species_index = self.binomial_indices[loop_index]
			amount = cyrandom.binom_rnd_f(dstate[species_index],p)
			dstate[species_index] = <double> amount
			estate[species_index] -= dstate[species_index]

		for loop_index in range(self.custom_indices.size()):
			species_index = self.custom_indices[loop_index]
			splitter = self.custom_partition_functions[self.ind2customsplitter[species_index]]
			c1, c2 = splitter(species_index, parent)
			if c1 < 0 or c2 < 0:
				raise ValueError("splitter "+self.ind2customsplitter[species_index]+" returned negative quantities for species index "+str(species_index))
			dstate[species_index] = <double> c1
			estate[species_index] = <double> c2

		# create return structure
		cdef np.ndarray ans = np.empty(2, dtype=object)
		cdef LineageVolumeCellState d = LineageVolumeCellState(v0 = v0d, t0 = parent.get_time(), state = dstate)
		cdef LineageVolumeCellState e = LineageVolumeCellState(v0 = v0e, t0 = parent.get_time(), state = estate)
		ans[0] = d
		ans[1] = e
		return ans

cdef class CappedStateQueue():
	'''
	Implements a minimum priority queue for LineageVolumeCellStates, sorted by
	time, so pop_event() always returns the LineageVolumeCellState with the lowest
	time. 

	Additionally, CappedStateQueues have a maximum size, set by pop_cap. If the 
	queue is full and another event is added, then after adding the new one, a random one
	will be removed from the queue, and the heap restored.
	'''
	cdef list queue_array # <-- think more about this name! Confusing that array != list
	cdef unsigned int pop_cap
	cdef unsigned int pop_size
	cdef LineageVolumeCellState s1, s2, s3

	def __init__(self, pop_cap):
		self.pop_cap  = pop_cap
		self.pop_size = 0
		self.queue_array = [None] * (pop_cap+1)

	def __len__(self):
		return self.pop_size

	cdef list get_underlying_array(self):
		return self.queue_array

	cdef void set_underlying_array(self, list new_array):
		if len(new_array) > self.pop_cap:
			raise ValueError(f"Attempted to set array of a CappedStateQueue with pop_cap "
							 f"{self.pop_cap} using an array of size {len(new_array)}.")
		for i in range(len(new_array)):
			self.queue_array[i] = new_array[i]
		self.pop_size = len(new_array)

	def py_get_underlying_array(self):
		return self.get_underlying_array()

	def py_set_underlying_array(self, new_array):
		self.set_underlying_array(new_array)

	cdef void push_event(self, LineageVolumeCellState new_event):	
		cdef unsigned int parent_idx, dead_idx	
		# Start by appending the new event
		self.queue_array[self.pop_size] = new_event
		
		self.pop_size += 1

		# Now rebuild the heap from the last leaf
		self.rebuild_from_position_up(self.pop_size-1)

		# If overflown, pick a random cell state to remove (dead from dilution).
		if self.pop_size > self.pop_cap:
			dead_idx = choose(self.pop_size)

			# Removal algorithm is:
			#	Flip the one to remove to the bottommost leaf
			#	Remove the bottommost leaf
			#	Re-heapify, going from the other flipped node in whichever direction 
			#		you need to go
			self.s1 = <LineageVolumeCellState> self.queue_array[self.pop_cap]
			self.queue_array[self.pop_cap] = self.queue_array[dead_idx]
			self.queue_array[dead_idx] = self.s1
			self.pop_size -= 1
			self.rebuild_from_position_up(dead_idx)
			self.rebuild_from_position_down(dead_idx)

	cdef LineageVolumeCellState pop_event(self):
		self.s1 = <LineageVolumeCellState> self.queue_array[0]
		self.s2 = <LineageVolumeCellState> self.queue_array[self.pop_size-1]
		self.queue_array[0] = self.s2
		self.pop_size -= 1
		self.rebuild_from_position_down(0)
		return self.s1

	def py_pop_event(self):
		return self.pop_event()

	def py_push_event(self, new_event):
		self.push_event(new_event)

	cdef void rebuild_from_position_up(self, unsigned int i):
		cdef unsigned int j
		while i > 0:
			j = (i-1)//2
			self.s1 = <LineageVolumeCellState> self.queue_array[i]
			self.s2 = <LineageVolumeCellState> self.queue_array[j]
			if self.s1.time < self.s2.time:
				self.queue_array[j] = self.s1
				self.queue_array[i] = self.s2
				i = j
			else:
				break

	cdef void rebuild_from_position_down(self, unsigned int i):
		cdef unsigned int j
		self.s2 = <LineageVolumeCellState>self.queue_array[i]
		while i <= (self.pop_size-2)//2:
			j = i*2 + 1
			if j >= self.pop_size:
				break	# <-- Child is out-of-bounds.
			# Pick out the minimum child to compare against
			if j+1 != self.pop_size and \
					(<LineageVolumeCellState>self.queue_array[j]).time \
					> (<LineageVolumeCellState>self.queue_array[j+1]).time:
				j += 1
			self.s3 = <LineageVolumeCellState> self.queue_array[j]

			if self.s2.time > self.s3.time:
				self.queue_array[i] = self.s3
				self.queue_array[j] = self.s2 
				i = j
			else:
				break

	cdef bool empty(self):
		return self.pop_size == 0

	def is_still_heap(self):
		'''
		Checks that the underlying array's minimum heap property is still valid.
		Iterates through each non-leaf node and checks that each child has larger
		time. 
		'''
		cdef unsigned int i, j
		if self.pop_size <= 1:
			return True
		for i in range(1 + ((self.pop_size-2)//2)):
			j = i*2+1
			if (<LineageVolumeCellState>self.queue_array[i]).time \
			> (<LineageVolumeCellState>self.queue_array[j]).time:
				return False
			if j+1 >= self.pop_size:
				continue
			if (<LineageVolumeCellState>self.queue_array[i]).time \
			> (<LineageVolumeCellState>self.queue_array[j+1]).time:
				return False
		return True

	def __repr__(self):
		return f"(pop_size={self.pop_size}, pop_cap = {self.pop_cap}): " + \
				f"{str([(<LineageVolumeCellState>e).time for e in self.queue_array])}"


cdef class LineageSSASimulator:
	#Memory Views are reused between each individual cell
	#Sometimes, to be compatable with the double* used in original bioscrape, these are cast to double*
	#these are used by SimulateSingleCell
	cdef double[:] c_timepoints, c_current_state, c_propensity, c_truncated_timepoints, c_volume_trace
	cdef double[:, :] c_stoich, c_results

	#An Interface is stored ina  linear model for fast helper functions
	cdef LineageCSimInterface interface

	#All the counters are also reused for each individual cell and set when interface is set
	cdef unsigned num_species, num_reactions, num_volume_events, num_death_events, num_division_events, num_volume_rules, num_death_rules, num_division_rules, num_propensities, num_timepoints

	#These are used by SimulateLineage and PropagateCells
	cdef Schnitz s, daughter_schnitz1, daughter_schnitz2
	cdef LineageVolumeCellState d1, d2, d1final, d2final, cs, dcs
	cdef SingleCellSSAResult r
	cdef list old_schnitzes, old_cell_states
	cdef Lineage lineage

	#Used for PropagateCells
	cdef list cell_states

	#Used for SimulateTurbidostat
	cdef CappedStateQueue turbidostat_queue

	#Used to create a propensity buffer from an interface
	cdef create_propensity_buffer(self, LineageCSimInterface interface):
		cdef np.ndarray[np.double_t, ndim = 1] c_propensity = np.zeros(interface.get_num_lineage_propensities()+interface.get_num_reactions())
		return c_propensity

	#Python accessible version
	def py_create_propensity_buffer(self, LineageCSimInterface interface):
		return self.create_propensity_buffer(interface)

	#helper function to take an np.ndarrays and set them to internal memory views
	cdef void set_c_truncated_timepoints(self, np.ndarray timepoints):
		self.c_truncated_timepoints = timepoints
	#python accessible version
	def py_set_c_truncated_timepoints(self, np.ndarray timepoints):
		self.set_c_truncated_timepoints(timepoints)

	cdef void set_c_timepoints(self, np.ndarray timepoints):
		self.c_timepoints = timepoints
	#Python accessible version
	def py_set_c_timepoints(self, np.ndarray timepoints):
		self.set_c_timepoints(timepoints)

	#Sets the internal interface and associated internal variables
	#Main speed-up due to not having to set c_stoic (which could be very large) as often
	cdef void intialize_single_cell_interface(self, LineageCSimInterface interface):
		#Reset internal variables
		self.interface = interface

		#Memory View Setup
		#Stochiomettric Matrix
		self.c_stoich = self.interface.get_update_array() + self.interface.get_delay_update_array()

		self.num_species = self.interface.get_number_of_species()
		self.num_reactions = self.interface.get_number_of_reactions()

		self.num_volume_events = self.interface.get_num_volume_events()
		self.num_death_events = self.interface.get_num_death_events()
		self.num_division_events = self.interface.get_num_division_events()
		self.num_volume_rules = self.interface.get_num_volume_rules()
		self.num_death_rules = self.interface.get_num_death_rules()
		self.num_division_rules = self.interface.get_num_division_rules()
		self.num_propensities = self.num_reactions + self.num_volume_events + self.num_death_events + self.num_division_events

		#print("speces", self.num_species, "reactions",self.num_reactions)
		#print("volume events", self.num_volume_events, "death events", self.num_death_events, "division evets", self.num_division_events)
		#print("volume_rules", self.num_volume_rules, "death rules", self.num_death_rules, "division_rules", self.num_division_rules)
		#print("total propensities", self.num_propensities)
		#Prepare propensity buffer of the right size
		self.c_propensity = np.zeros(self.num_propensities)
		self.c_current_state = np.zeros(self.num_species)

	def py_initialize_single_cell_interface(self, LineageCSimInterface interface):
		self.initialize_single_cell_interface(interface)

	#Allocates buffer to store results from SimulateSingleCell
	cdef void initialize_single_cell_results_arrays(self, unsigned num_timepoints):
		cdef np.ndarray[np.double_t,ndim=2] results 
		cdef np.ndarray[np.double_t,ndim=1] volume_trace

		if num_timepoints == 0:
			num_timepoints = 1 
		results = np.zeros((num_timepoints,self.num_species))
		self.c_results = results
		volume_trace = np.zeros(num_timepoints,)
		self.c_volume_trace = volume_trace

	#python accessible version
	def py_initialize_single_cell_results_arrays(self, int num_timepoints):
		self.initialize_single_cell_results_arrays(num_timepoints)

	#SSA for a single cell. Simulates until it divides or dies using division / death rules and/or reactions.
	#Before calling this for a given interface, must call initialize_single_cell_interface to set up internal variables
	#Python wrapper below takes care of all the details, but will be slower if used repeatedly
	#unsigned mode: if 1 returns a full SingleCellSSAResult. If 0 returns a dummy SingleCellSSAResult of length 1
	cdef SingleCellSSAResult SimulateSingleCell(self, LineageVolumeCellState v, double[:] timepoints, unsigned mode):
		# print("SimulateSingleCell", "mode=", mode)

		#Memory views are reused from other objects for less allocation
		cdef unsigned num_timepoints = len(timepoints)

		cdef double initial_time = v.get_initial_time()
		cdef double current_time = v.get_time()

		cdef double final_time = timepoints[num_timepoints-1]
		# print(f"Final time at beginning of SimulateSingleCell: {final_time}")
		cdef double proposed_time = 0.0
		cdef unsigned current_index = 0
		cdef unsigned reaction_choice = 4294967295 # https://en.wikipedia.org/wiki/4,294,967,295
		cdef unsigned species_index = 4294967295
		cdef double delta_t = timepoints[1]-timepoints[0]
		cdef double next_queue_time = timepoints[current_index+1]
		cdef double move_to_queued_time = 0
		cdef double initial_volume = v.get_initial_volume()
		cdef double current_volume = v.get_volume()
		cdef Volume vol
		cdef int cell_divided = -1
		cdef int cell_dead = -1
		cdef double Lambda = 0

		# print("single cell simulation starting at ", current_time, "till", final_time)

		#1 dimensional ndarrays used for mode=0 simulation only when fully results aren't saved
		cdef np.ndarray[np.double_t,ndim=1] dummy_t
		cdef np.ndarray[np.double_t,ndim=1] dummy_v
		cdef np.ndarray[np.double_t,ndim=2] dummy_r

		#These are kept as local numpy arrays because they are returned after every simulation
		cdef SingleCellSSAResult SCR

		#If Mode is 1 we will need to allocate new memory for this simulation
		if mode == 1:
			self.initialize_single_cell_results_arrays(num_timepoints)

		elif mode == 0:
			dummy_t = np.zeros(1)
			dummy_v = np.zeros(1)
			dummy_r = np.zeros((1, self.num_species))

		elif self.c_results is None or self.c_volume_trace is None:
			raise RuntimeError("Must call LineageSSASimulator.initialize_single_cell_results_arrays(num_timepoints) before calling SimulateSingleCell. Setting the mode=1 will do this automatically for you.")

		#Set Initial State
		if v.get_state_set() == 1:
			self.c_current_state = v.py_get_state().copy()
		else:
			warnings.warn("No initial state set (via LineageVolumeCellState v) in SingleCellSSAResuslt. Defaulting to the Model's initial state.")
			self.c_current_state = self.interface.get_initial_state().copy()
			v.py_set_state(self.c_current_state)

		#Warn user if delays are in the model (which will be converted to non-delay reactions)
		if (self.interface.py_get_delay_update_array() != np.zeros(self.interface.py_get_delay_update_array().shape)).any():
			warnings.warn("Delay reactions found in the model. SingleCellSSASimulator will simulate these reactions without delay. Delays are not yet supported for LineageModels but can be simulated as regular Models with the DelayVolumeSSASimulator.")

		# Do the SSA part now
		# print("SingleCell loop start", self.interface, v)
		while current_index < num_timepoints:
			# print("a1")
			# Compute rules in place
			self.interface.apply_repeated_volume_rules(&self.c_current_state[0], current_volume, current_time)
			# print("a2")
			#returns the index of the first DeathRule that returned True and -1 otherwise
			cell_dead = self.interface.apply_death_rules(&self.c_current_state[0], current_volume, current_time, initial_volume, initial_time)
			# print("a3", len(self.c_current_state))
			# print("self.c_current_state", self.c_current_state[0], self.c_current_state[1], self.c_current_state[2])
			# print("current_time", current_time, "initial_volume", initial_volume, "initial_time", initial_time)
			#returns the index of the first DivisionRule that returned True and -1 otherwise
			cell_divided = self.interface.apply_division_rules(&self.c_current_state[0], current_volume, current_time, initial_volume, initial_time)

			# print("A", "prop len", len(self.c_propensity))
			#Break the loop cell dead or divided
			if cell_dead >= 0 and cell_divided >= 0:
				warnings.warn("Cell Death and Division Occured Simultaneously - Death Takes Precedent")
				cell_divided = -1
				break
			elif cell_dead >= 0:
				# print("\t is dead")
				break
			elif cell_divided >= 0:
				# print("\t is divided")
				break
			#Compute Reaction and Event propensities in-place
			self.interface.compute_lineage_propensities(&self.c_current_state[0], &self.c_propensity[0], current_volume, current_time)
			# print("b1 self.num_propensities", self.num_propensities)
			Lambda = cyrandom.array_sum(&self.c_propensity[0], self.num_propensities)
			# if not Lambda > 0:
				# print(f"Lambda has nonpositive value {Lambda}")
				# print(f"num_propensities: {self.num_propensities}")
				# print(f"c_propensity:")
				# for i in range(len(self.c_propensity)):
				# 	print(f"\t{self.c_propensity[i]}")
			# Either we are going to move to the next queued time, or we move to the next reaction time.
			# print("B")
			if Lambda == 0:
				proposed_time = final_time+1
			else:
				proposed_time = current_time + cyrandom.exponential_rv(Lambda)
			if next_queue_time < proposed_time and next_queue_time < final_time:
				# print("Branch: next_queue_time < proposed_time and next_queue_time < final_time")
				current_time = next_queue_time
				next_queue_time += delta_t
				move_to_queued_time = 1
			elif proposed_time > final_time-10e-8:
				# print(f"(current time, Final time) when current_time = final_time: ({current_time}, {final_time})")
				current_time = final_time
				move_to_queued_time = 1
			else:
				# print("Branch: else")
				current_time = proposed_time
				move_to_queued_time = 0

			# v.set_time(current_time)

			# Update the results array with the state for the time period that we just jumped through.
			while current_index < num_timepoints and timepoints[current_index] <= current_time:
				for species_index in range(self.num_species):
					self.c_results[current_index, species_index] = self.c_current_state[species_index]
				self.c_volume_trace[current_index] = current_volume
				current_index += 1
			# print("C")
			# Now update the state accordingly.
			# IF the queue won, then update the volume and continue on or stop if the cell divided.
			if move_to_queued_time == 1:
				# Update the volume every dtyp
				current_volume = self.interface.apply_volume_rules(&self.c_current_state[0], current_volume, current_time, delta_t)
				# v.set_volume(current_volume)

			# if an actual reaction happened, do the reaction and maybe update the queue as well.
			else:
				# print("D")
				# select a reaction
				reaction_choice = cyrandom.sample_discrete(self.num_propensities, &self.c_propensity[0], Lambda )
				#Propensities are Ordered:
				# Reactions, Divison Events, Volume Events, Death Events

				#Propensity is a reaction
				# print("d0", "reaction_choice", reaction_choice)
				if reaction_choice < self.num_reactions:

					# print("d1", "reaction_choice", reaction_choice, "self.num_reactions", self.num_reactions, "self.num_species", self.num_species)

					# Do the reaction's initial stoichiometry.
					for species_index in range(self.num_species):
						self.c_current_state[species_index] += self.c_stoich[species_index, reaction_choice]

				#Propensity is a VolumeEvent
				elif reaction_choice >= self.num_reactions and reaction_choice < self.num_reactions + self.num_volume_events:
					# print("d2", "num_reactions", self.num_reactions)
					# print("volume event! volume before", current_volume)
					current_volume = self.interface.apply_volume_event(reaction_choice - self.num_reactions, &self.c_current_state[0], current_time, current_volume)
					# v.set_volume(current_volume)
					# print("volume after", v.get_volume())
				#Propensity is a DivisionEvent.
				elif reaction_choice >= self.num_reactions+self.num_volume_events and reaction_choice < self.num_reactions + self.num_volume_events+self.num_division_events:
					# print("d3")
					#Cell Divided = DivisionEvent Index + num_division_rules
					cell_divided = reaction_choice - self.num_reactions - self.num_volume_events + self.num_division_rules
					break
				#Propensity is a Death Event
				elif reaction_choice >= self.num_reactions + self.num_volume_events+self.num_division_events:
					# print("d4")
					#Cell Divided = DeathEvent Index + num_death_rules
					cell_dead = reaction_choice - self.num_reactions + self.num_volume_events+self.num_division_events+self.num_death_rules
					break
				else:
					raise ValueError("More reaction propensities than expected!")

		#print("Out of SingleCell loop")
		if cell_divided>=0 or cell_dead>=0:
			#Push current state to the nearest index
			if current_time < timepoints[current_index]:
				for species_index in range(self.num_species):
					self.c_results[current_index,species_index] = self.c_current_state[species_index]
				self.c_volume_trace[current_index] = current_volume
				current_index += 1

			if mode == 1:
				if current_index == 0: #Can't return an empty array!
					timepoints = timepoints[:current_index+1]
					self.c_volume_trace = self.c_volume_trace[:current_index+1]
					self.c_results = self.c_results[:current_index+1,:]
					timepoints = timepoints[:current_index+1]
				else:
					timepoints = timepoints[:current_index]
					self.c_volume_trace = self.c_volume_trace[:current_index]
					self.c_results = self.c_results[:current_index,:]
					timepoints = timepoints[:current_index]


		if current_time > final_time + 10e-8:
			warnings.warn(f"Current time ({current_time}) is greater than final time({final_time}) in SimulateSingleCell. You have possibly uncovered a bug!")

		#SCR (SingleCellSSAResult) contains the simulation results until cell death / division or simualtion termination.
		#cell_divided and cell_dead are returend via vsr so the events/rules/VolumeSplitters can be called by the lineage simualtion loop.
		if mode == 1: #default behavior to return the entire cell trajectory
			# print("SRC Instantiated in SimulateSingleCell")
			SCR = SingleCellSSAResult(np.asarray(timepoints), np.asarray(self.c_results), np.asarray(self.c_volume_trace), <unsigned>(cell_divided >= 0))
			SCR.set_divided(cell_divided)
			SCR.set_dead(cell_dead)
			vol = Volume()
			vol.set_volume(current_volume)
			SCR.set_volume_object(vol)
			SCR.set_initial_volume(self.c_volume_trace[0])
			SCR.set_initial_time(timepoints[0])
			# print("SRC creation complete")
		elif mode == 0: #memoryviemory saving behvior where a dummy SCR is returned with just one final state in it.
			# print("Single Cell Simulation Complete with current time, current_volume = ", current_time, current_volume)
			dummy_t[0] = current_time
			# print(f"\tdummy_t = {dummy_t}")
			# print(f"Final time at end of SimulateSingleCell: {final_time}")
			dummy_v[0] = current_volume
			for species_index in range(self.num_species):
				dummy_r[0, species_index] = self.c_current_state[species_index]
			SCR = SingleCellSSAResult(dummy_t, dummy_r, dummy_v, <unsigned>(cell_divided >= 0))
			SCR.set_divided(cell_divided)
			SCR.set_dead(cell_dead)
			SCR.set_initial_volume(self.c_volume_trace[0])
			SCR.set_initial_time(timepoints[0])


		# print("Simulate Single Cell Complete")
		return SCR

	def py_SimulateSingleCell(self, np.ndarray timepoints, LineageModel Model = None, LineageCSimInterface interface = None, LineageVolumeCellState v = None):

		if Model == None and interface == None:
			raise ValueError('py_SimulateSingleCell requires either a LineageModel Model or a LineageCSimInterface interface to be passed in as keyword parameters.')
		elif interface == None:
			interface = LineageCSimInterface(Model)
			interface.py_set_initial_time(timepoints[0])
		if v == None:
			v = LineageVolumeCellState(v0 = 1, t0 = 0, state = Model.get_species_array())

		self.set_c_truncated_timepoints(timepoints)
		self.intialize_single_cell_interface(interface)

		return self.SimulateSingleCell(v, self.c_truncated_timepoints, 1)#The 1 indicates that trajectory results will be saved to memory



	#Functions to simulate linages of cells
	#returns a truncated version of the memoryview array[x:]
	#starting at the first index x such that array[x] >= value
	cdef double[:] truncate_timepoints_less_than(self, double[:] array, double value):
		cdef unsigned j = 0
		for j in range(array.shape[0]):
			if array[j] >= value:
				return array[j:]
		return array #If nothing is less than the value, return the entire array

	#Functions to simulate linages of cells
	#returns a truncated version of the memoryview array[:x]
	#starting at the first index x such that array[x] > value
	cdef double[:] truncate_timepoints_greater_than(self, double[:] array, double value):
		cdef unsigned j = 0
		cdef int return_ind = -1
		for j in range(array.shape[0]):
			if array[j] > value:
				return_ind = j
				break

		if return_ind == -1: #Do not truncate anything
			return array
		else:
			return array[:return_ind]

	#Starts the simulation
	#add_to_lineage toggled for lineage versus propogation simulation
	cdef void simulate_cell_list(self, list initial_cell_states, double[:] timepoints, unsigned add_to_lineage, unsigned create_schnitzes):
		#print("Simulating cells N=", len(initial_cell_states))
		cdef unsigned i = 0

		cdef unsigned mode = 1
		if add_to_lineage == 0 and create_schnitzes == 0:
			mode = 0 #If this is 0, will run with less memory and not save trajectories

		for i in range(len(initial_cell_states)):
			self.r = self.SimulateSingleCell(initial_cell_states[i], timepoints, mode)

			self.old_cell_states.append(self.r.get_final_cell_state())

			if create_schnitzes or add_to_lineage:
				self.s = self.r.get_schnitz()
				self.s.set_parent(None)

				if create_schnitzes:
					self.old_schnitzes.append(self.s)

				if add_to_lineage:
					self.lineage.add_schnitz(self.s)



	#Simulate inside the Simulation Queue, 1 cell at a time
	#add_to_lineage toggled for lineage versus propogation simulation
	cdef void simulate_daughter_cells(self, double[:] timepoints, unsigned add_to_lineage, unsigned create_schnitzes):
		#print("simulate_daughter_cells")
		cdef double final_time = timepoints[timepoints.shape[0]-1]
		cdef unsigned mode = 1
		if add_to_lineage == 0 and create_schnitzes == 0:
			mode = 0 #If this is 0, will run with less memory and not save trajectories

		self.r = self.SimulateSingleCell(self.d1, timepoints, mode)
		self.d1final = self.r.get_final_cell_state()

		if add_to_lineage or create_schnitzes:
			self.daughter_schnitz1 = self.r.get_schnitz()

		# Add on the new daughter if final time wasn't reached.
		if self.d1final.get_time() < final_time + 1E-9:
			self.old_cell_states.append(self.d1final)

			if create_schnitzes:
				self.old_schnitzes.append(self.daughter_schnitz1)
		else:
			warnings.warn(f"Daughter cell simulation went over the total time. Simulation has been discarded. Check for model errors. daughter time = {self.d1final.get_time()} final time = {final_time}")

		self.r = self.SimulateSingleCell(self.d2, timepoints, mode)
		self.d2final = self.r.get_final_cell_state()

		if add_to_lineage or create_schnitzes:
			self.daughter_schnitz2 = self.r.get_schnitz()

		if self.d2final.get_time() < final_time + 1E-9:
			self.old_cell_states.append(self.d2final)

			if create_schnitzes:
				self.old_schnitzes.append(self.daughter_schnitz2)
		else:
			warnings.warn(f"Daughter cell simulation went over the total time. Simulation has been discarded. Check for model errors. daughter time = {self.d2final.get_time()} final time = {final_time}")

		if add_to_lineage or create_schnitzes:
			# Set up daughters and parent appropriately.
			self.daughter_schnitz1.set_parent(self.s)
			self.daughter_schnitz2.set_parent(self.s)
			self.s.set_daughters(self.daughter_schnitz1,self.daughter_schnitz2)

			if add_to_lineage:
				# Add daughters to the lineage
				self.lineage.add_schnitz(self.daughter_schnitz1)
				self.lineage.add_schnitz(self.daughter_schnitz2)


	#Simulates a lineage of cells keeptring track of mother-daughter relations
	cdef Lineage SimulateCellLineage(self, list initial_cell_states, double[:] timepoints):
		cdef unsigned i, j, list_index
		cdef int cell_divided, cell_dead
		cdef double final_time

		#Check instantation of core data structures
		#Note: these are not automatically instantiated here so they can be reused in more complex simulation types
		if self.lineage is None:
			raise RuntimeError("LineageSSASimulator.lineage must be instantiated to a Lineage before calling SimulateCellLineage. py_SimulateCellLineage automatically does this for you but is slower.")
		if self.old_cell_states is None:
			raise RuntimeError("LineageSSASimulator.old_cell_states must be instantiated to a list before calling SimulateCellLineage. py_SimulateCellLineage automatically does this for you but is slower.")
		if self.old_schnitzes is None:
			raise RuntimeError("LineageSSASimulator.old_schnitzes must be instantiated to a list before calling SimulateCellLineage. py_SimulateCellLineage automatically does this for you but is slower.")


		#These will be used to store outputs
		cdef np.ndarray daughter_cells

		#initialize variables
		final_time = timepoints[timepoints.shape[0]-1]
		i = 0
		list_index = 0
		cell_divided = -1
		cell_dead = -1

		# Simulate the first cell until death division or max time

		self.simulate_cell_list(initial_cell_states, timepoints, 1, 1) #toggle add_to_lineage = 1 create snitches 1

		while list_index < len(self.old_cell_states):
			self.cs = self.old_cell_states[list_index]
			self.s = self.old_schnitzes[list_index]

			list_index += 1

			#If the cell has already simulated all its time, do nothing
			if self.cs.get_time() >= final_time- 1E-9:
				pass
			#If the cell is dead, do nothing
			elif self.cs.get_dead() >= 0:
				pass
			#If the cell has divided, apply the appropriate division rule
			elif self.cs.get_divided() >= 0:

				#Check if dt is too small for accurate lineage simulation
				if self.cs.get_initial_time() == self.cs.get_time():
					raise ValueError("Cells are dividing too faster for the timepoints passed into SimulateCellLineage. Try decreasing the spacing between timepoints or limiting cell growth.")

				daughter_cells = self.interface.partition(self.cs.get_divided(), self.cs)

				self.d1 = <LineageVolumeCellState>(daughter_cells[0])
				self.d2 = <LineageVolumeCellState>(daughter_cells[1])

				#Create a new timepoint array and simulate the first daughter and queue if it doesn't reach final time.
				#self.c_truncated_timepoints = timepoints[timepoints >= self.cs.get_time()]
				self.c_truncated_timepoints = self.truncate_timepoints_less_than(timepoints, self.cs.get_time())
				self.simulate_daughter_cells(self.c_truncated_timepoints, 1, 1) #toggle add_to_lineage = 1 and add_schnitz = 1
			else:
				warnings.warn("SimulateLineage Should not reach this point. If it does, you have uncovered a bug!")

		return self.lineage

	#Python wrapper of the above
	def py_SimulateCellLineage(self, np.ndarray timepoints, initial_cell_states, LineageCSimInterface interface):
		#Instantiate variables
		self.lineage = Lineage()
		self.old_cell_states = []
		self.old_schnitzes = []
		self.set_c_timepoints(timepoints)
		self.intialize_single_cell_interface(interface)
		return self.SimulateCellLineage(initial_cell_states, self.c_timepoints)


	#Simulates an ensemble of cells over some amount of time.
	#Returns the existing cell states at all times in the array sample_times
	#  dead cells are included based upon the include_dead_cells parameter (1 = included, otherwise = excluded)
	cdef list PropagateCells(self, list initial_cell_states, double[:] timepoints, double[:] sample_times, unsigned include_dead_cells):
		#print("Propagating Cells")
		cdef unsigned list_index
		cdef double final_time
		cdef unsigned sample_ind
		cdef double dt = timepoints[1]-timepoints[0]

		samples = []
		if self.c_results is None or self.c_volume_trace is None:
			raise RuntimeError("Must call LineageSSASimulator.initialize_single_cell_results_arrays(num_timepoints) before calling PropagateCells. py_PropagateCells does this for you automatically but may be slower.")
		if self.old_cell_states is None:
			raise RuntimeError("LineageSSASimulator.old_cell_states must be instantiated to a list before calling PropagateCells. py_SimulateCellLineage automatically does this for you but is slower.")
		if self.cell_states is None:
			raise RuntimeError("LineageSSASimulator.cell_states must be instantiated to a list before calling PropagateCells. py_SimulateCellLineage automatically does this for you but is slower.")

		if len(timepoints) < sample_times.shape[0] or timepoints[timepoints.shape[0]-1] < sample_times[sample_times.shape[0]-1] or timepoints[0] > sample_times[0]:
			raise ValueError("sample_times must be a subset of the timepoints array.")

		#If the first sample is just the start of the simulation, append the initial condition
		if sample_times[0] == timepoints[0]:
			samples.append(initial_cell_states)
			sample_times = sample_times[1:]

		for sample_ind in range(sample_times.shape[0]):
			final_time = sample_times[sample_ind]
			list_index = 0

			self.c_timepoints = self.truncate_timepoints_greater_than(timepoints, final_time+1E-10)
			#Simulate the initial cells for the first sample
			if sample_ind == 0:
				#print("initial simulation")
				self.simulate_cell_list(initial_cell_states, self.c_timepoints, 0, 0) #Toggle add to lineage 0 create schnitzes 0

			#print("Entering while loop")
			#Enter Simulation Queue
			while list_index < len(self.old_cell_states):
				self.cs = self.old_cell_states[list_index]
				list_index += 1
				#print("list_index", list_index, "cs.get_time()", self.cs.get_time(), "of final_time = ", final_time)

				#If the cell is dead, do not simulate. Save if include_dead_cells toggled
				if self.cs.get_dead() >= 0 and include_dead_cells == 1:
					#print("cell dead")
					self.cell_states.append(self.cs)

				#If the cell has already simulated all its time, do not simulate and save
				elif self.cs.get_time() > final_time - dt:
					#print("cell hit final time", final_time, self.cs.get_time())
					self.cell_states.append(self.cs)

				#If the cell has divided, apply the appropriate division rule
				elif self.cs.get_divided() >= 0:
					#print("cell divided")
					daughter_cells = self.interface.partition(self.cs.get_divided(), self.cs)

					self.d1 = <LineageVolumeCellState>(daughter_cells[0])
					self.d2 = <LineageVolumeCellState>(daughter_cells[1])

					#Create a new timepoint array and simulate the first daughter and queue if it doesn't reach final time.
					self.c_truncated_timepoints = self.truncate_timepoints_less_than(self.c_timepoints, self.cs.get_time())
					self.simulate_daughter_cells(self.c_truncated_timepoints, 0, 0) #toggle add_to_lineage = 0 create_schnitzes = 0

				#Otherwise simulate some more
				else:
					#print("continuting simulation self.cs.get_time()", self.cs.get_time())
					self.c_truncated_timepoints = self.truncate_timepoints_less_than(self.c_timepoints, self.cs.get_time())
					self.r = self.SimulateSingleCell(self.cs, self.c_truncated_timepoints, 0)#Mode set to 0
					self.cs = self.r.get_final_cell_state()
					self.old_cell_states.append(self.cs)

			#Add samples to list to return
			samples.append(self.cell_states)
			#reset lists
			self.old_cell_states = self.cell_states
			self.cell_states = []

		return samples #Return list of samples

	#Simulates an ensemble of cells over some amount of time, with a maximum population.
	# Whenever a cell divides when the population is at max size, a random cell is removed from the simulation
	# and its state is truncated to the moment of removal (its state up until removal time will still be 
	# reported).
	#Returns the existing cell states at all times in the array sample_times
	#DEVELOPER WARNING: This function uses LineageVolumeCellState's 'dead' attribute to flag cells as 
	#	diluted out. This is fine for now, since the function has no option to return dead cells. IF YOU 
	# 	WANT TO ADD the ability to return dead cells, be aware that you'll either get back diluted cells, too,
	# 	or you'll have to add another flag to LineageVolumeCellState.
	cdef list SimulateTurbidostat(self, list initial_cell_states, double[:] timepoints, double[:] sample_times, unsigned int population_cap, bool debug = False):
		cdef list samples = []
		cdef unsigned i = 0
		cdef unsigned mode = 0
		cdef float dt = timepoints[1] - timepoints[0]

		if len(initial_cell_states) > population_cap:
			raise ValueError("Can't start SimulateTurbidostat with more initial cell states than the population limit.")

		if len(timepoints) < sample_times.shape[0] or timepoints[timepoints.shape[0]-1] < sample_times[sample_times.shape[0]-1] or timepoints[0] > sample_times[0]:
			raise ValueError("sample_times must be a subset of the timepoints array.")

		# Load up the queue.
		self.turbidostat_queue = CappedStateQueue(population_cap)
		self.c_timepoints = self.truncate_timepoints_greater_than(timepoints, sample_times[0]+1E-10)
		if debug:
			print("Initial states:")
		for i in range(len(initial_cell_states)):
			self.turbidostat_queue.push_event(initial_cell_states[i])
			if debug:
				print(f"\t{initial_cell_states[i].py_get_time()}: {initial_cell_states[i].py_get_state()} ({initial_cell_states[i].py_get_initial_time()})")


		# Simulation algorithm is:
		# Load up initial queue.
		# For each sample time...
		# 	while there's a state event left in the queue...
		#		Pop off the next state event.
		#		If the state event is a cell death, then discard it and continue.
		#		If the state event is a division, then:
		#			split the cell
		#			simulate out each cell to the next division or next sample time, whichever is first
		#			Add the last state in each trajectory to the queue.
		#			^ If the population is maxed, this will dilute out a cell. CappedStateQueue handles the details. 
		# 			Continue
		#		If the state event is at the next sample time, then every event left in the queue corresponds to 
		#		an event at the sample time --> get the queue's array, clip it at the right number of states, add
		#		it to samples (the list of lists that will be returned).

		for sample_ind in range(sample_times.shape[0]):
			next_sample_time = sample_times[sample_ind]
			if debug:
				print(f"Sample #{sample_ind}: {next_sample_time}")
				print("State of samples:")
				for i, t_slice in enumerate(samples):
					print(f"time {i} ({sample_times[i]}):")
					for cs in t_slice:
						print(f"\t{cs.py_get_time()}: {cs.py_get_state()} ({cs.py_get_initial_time()})")
			self.c_timepoints = self.truncate_timepoints_greater_than(timepoints, next_sample_time+1E-10)

			while not self.turbidostat_queue.empty():
				self.cs = self.turbidostat_queue.pop_event()
				if debug:
					print(f"Event at time {self.cs.get_time()} is... ")

				if self.cs.get_dead() >= 0:
					if debug:
						print(f"dead. ({self.cs.get_dead()})")
					continue

				if self.cs.get_divided() >= 0:
					if debug:
						print("dividing.")
					daughter_cells = self.interface.partition(self.cs.get_divided(), self.cs)

					self.d1 = <LineageVolumeCellState>(daughter_cells[0])
					self.d2 = <LineageVolumeCellState>(daughter_cells[1])

					# Create a new timepoint array to simulate out to the next sample time.
					self.c_truncated_timepoints = self.truncate_timepoints_less_than(self.c_timepoints, self.cs.get_time())

					# Simulate daughter 1
					self.r = self.SimulateSingleCell(self.d1, self.c_truncated_timepoints, mode = 0)
					self.turbidostat_queue.push_event(self.r.get_final_cell_state())

					# Simulate daughter 2
					self.r = self.SimulateSingleCell(self.d2, self.c_truncated_timepoints, mode = 0)
					self.turbidostat_queue.push_event(self.r.get_final_cell_state())
					continue

				if self.cs.get_time() >= next_sample_time - dt:
					# Everything left in the queue at this point ought to be stuff at the next sample time (or close
					# enough that we can't tell the difference). These states can be passed back, and the queue is 
					# ready for the next sample time. Push the event you just got back on and return that list.
					if debug:
						print("at the end of sample time")

					# OPTIMIZATION POSSIBLE HERE: implement a peek function in the queue so we can check for this
					# case and just return the whole thing instead of doing a log(N) pop and a log(N) push.
					self.turbidostat_queue.push_event(self.cs)
					if debug:
						print("Adding to samples:")
					returnme = self.turbidostat_queue.get_underlying_array()[:self.turbidostat_queue.pop_size]
					if debug:
						for i in range(len(returnme)):
							print(f"\t{returnme[i].py_get_time()}: {returnme[i].py_get_state()} ({returnme[i].py_get_initial_time()})")
					samples.append(returnme)
					break

				else:
					if debug:
						print("in need of additional simulation.")
					self.c_truncated_timepoints = self.truncate_timepoints_less_than(self.c_timepoints, self.cs.get_time())
					if debug:
						print("(self.cs.get_time(): " + str(self.cs.get_time()))
						print(f"timepoints: {[t for t in self.c_truncated_timepoints]}")
					self.r = self.SimulateSingleCell(self.cs, self.c_truncated_timepoints, mode = 0)
					self.turbidostat_queue.push_event(self.r.get_final_cell_state())
					if debug:
						print(f"(simulated out to time {self.r.get_final_cell_state().get_time()})")
		return samples

	#Python wrapper of SimulateTurbidostat
	def py_SimulateTurbidostat(self, list initial_cell_states, np.ndarray timepoints, np.ndarray sample_times, unsigned int population_cap, LineageCSimInterface interface, bool debug = False):
		self.cell_states = []
		self.set_c_timepoints(timepoints)
		self.intialize_single_cell_interface(interface)
		self.initialize_single_cell_results_arrays(timepoints.shape[0])
		return self.SimulateTurbidostat(initial_cell_states, timepoints, sample_times, population_cap, debug)

	#Python wrapper of the above
	def py_PropagateCells(self, np.ndarray timepoints, list initial_cell_states, LineageCSimInterface interface, np.ndarray sample_times, unsigned include_dead_cells):
		self.cell_states = []
		self.old_cell_states = []
		self.set_c_timepoints(timepoints)
		self.intialize_single_cell_interface(interface)
		self.initialize_single_cell_results_arrays(timepoints.shape[0])
		return self.PropagateCells(initial_cell_states, timepoints, sample_times, include_dead_cells)


	#Simulates a single cell trajectory, ignoring half the daughters every division.
	cdef list SingleCellLineage(self, LineageVolumeCellState initial_cell, double[:] timepoints):
		cdef double final_time = timepoints[timepoints.shape[0]-1]
		cdef unsigned list_index = 0
		cdef unsigned i

		self.cell_states = []
		self.old_cell_states = []

		#These will be used to store outputs
		cdef np.ndarray daughter_cells

		self.r = self.SimulateSingleCell(initial_cell, timepoints, 1) #Mode set to 1
		self.old_cell_states.append(self.r.get_final_cell_state())
		self.cell_states.append(self.r)

		while list_index < len(self.old_cell_states):
			self.cs = self.old_cell_states[list_index]
			list_index += 1

			#If the cell has already simulated all its time, do nothing
			if self.cs.get_time() >= final_time- 1E-9:
				pass
			#If the cell is dead, return the list of cells
			elif self.cs.get_dead() >= 0:
				return self.cell_states
			#If the cell has divided, apply the appropriate division rule
			elif self.cs.get_divided() >= 0:
				daughter_cells = self.interface.partition(self.cs.get_divided(), self.cs)

				#Create a new timepoint array and simulate a random daughter and queue if it doesn't reach final time.
				i = <unsigned>cyrandom.uniform_rv()>.5
				self.d1 = <LineageVolumeCellState>(daughter_cells[i])
				self.c_truncated_timepoints = self.truncate_timepoints_less_than(timepoints, self.cs.get_time())
				self.r = self.SimulateSingleCell(self.d1, self.c_truncated_timepoints, 1)
				self.cell_states.append(self.r)
				self.d1final = self.r.get_final_cell_state()

				# Add on the new daughter if final time wasn't reached.
				if self.d1final.get_time() < final_time + 1E-9:
					self.old_cell_states.append(self.d1final)
				else:
					warnings.warn("Daughter cell simulation went over the total time. Simulation has been discarded. Check for model errors.")

		return self.cell_states
	#Python wrapper of the above
	def py_SingleCellLineage(self, np.ndarray timepoints, LineageVolumeCellState initial_cell, LineageCSimInterface interface):
		self.set_c_timepoints(timepoints)
		self.intialize_single_cell_interface(interface)
		return self.SingleCellLineage(initial_cell, timepoints)


#Auxilary wrapper functions for quick access to Lineage Simulations

#SingleCellLineage simulates the trajectory of a single cell, randomly discarding one of its daughters every division.
def py_SingleCellLineage(timepoints, initial_cell_state = None, LineageModel Model = None, LineageCSimInterface interface = None, LineageSSASimulator simulator = None, return_dataframes = True):
	if Model == None and interface == None:
		raise ValueError('py_PropagateCells requires either a LineageModel Model or a LineageCSimInterface interface to be passed in as keyword parameters.')
	elif interface == None:
		interface = LineageCSimInterface(Model)
		interface.py_set_initial_time(timepoints[0])

	if initial_cell_state is None:
		initial_cell_state = LineageVolumeCellState(v0 = 1, t0 = 0, state = interface.py_get_initial_state())
	elif not isinstance(initial_cell_state, LineageVolumeCellState):
		raise ValueError("initial_cell_state must be of type LineageVolumeCellState or None (in which case it will default to the Model's initial state).")

	if simulator == None:
		simulator = LineageSSASimulator()
	result = simulator.py_SingleCellLineage(timepoints, initial_cell_state, interface)
	cell_lineage = []
	if return_dataframes:#Converts list of cell states into a Pandas dataframe
		try:
			import pandas
			df_list = [r.py_get_dataframe(Model = Model) for r in result]
			return pandas.concat(df_list)
		except ModuleNotFoundError:
			warnings.warn("return_dataframes=True requires that pandas be installed. Instead a numpy array is being returned (each column is a species, the last column is volume, and rows are cell states)")
	else:
		return result

#py_PropagateCells simulates an ensemble of growing dividing cells, returning only the cell states at the end of timepoints
#include_dead_cells toggles whether all dead cells accumulated along the way will also be returned.
#return data_frames returns all the results as a pandas dataframe. Otherwise results are returned as a list of LineageVolumeCellStates
def  py_PropagateCells(timepoints, initial_cell_states = [], LineageModel Model = None, LineageCSimInterface interface = None, LineageSSASimulator simulator = None, sample_times = 1, include_dead_cells = False, return_dataframes = True, return_sample_times = True):

	if Model == None and interface == None:
		raise ValueError('py_PropagateCells requires either a LineageModel Model or a LineageCSimInterface interface to be passed in as keyword parameters.')
	elif interface == None:
		interface = LineageCSimInterface(Model)
		interface.py_set_initial_time(timepoints[0])

	if isinstance(initial_cell_states, int):
		initial_cell_states = [LineageVolumeCellState(v0 = 1, t0 = 0, state = interface.py_get_initial_state())]*initial_cell_states
	elif (isinstance(initial_cell_states, list) and len(initial_cell_states) == 0):
		initial_cell_states = [LineageVolumeCellState(v0 = 1, t0 = 0, state = interface.py_get_initial_state())]
	elif not isinstance(initial_cell_states, list):
		raise ValueError("Initial Cell States must be a list of LineageVolumeCell states or and positive integer")
	if simulator == None:
		simulator = LineageSSASimulator()

	if isinstance(sample_times, int): #Return N=sample_times evenly spaced samples starting at the end of the simulation
		sample_times = timepoints[::-int(len(timepoints)/sample_times)]
		sample_times = np.flip(sample_times) #reverse the order
	else:
		sample_times = np.array(sample_times, dtype = np.double) #convert sample_times into doubles

	final_cell_state_samples = simulator.py_PropagateCells(timepoints, initial_cell_states, interface, sample_times, include_dead_cells)

	return_data = None
	if return_dataframes:#Converts list of cell states into a Pandas dataframe
		try:
			import pandas
			return_data = []
			for L in final_cell_state_samples:
				if len(L) > 0: darray = np.array([np.append(cs.py_get_state(), cs.py_get_volume()) for cs in L])
				if Model == None:
					warnings.warn("Without passing in a model, the data frame will not be indexable by species name.")
					df = pandas.DataFrame(darray)
				else:
					columns = Model.get_species_list()+["volume"]
					df = pandas.DataFrame(darray, columns = columns)
				return_data.append(df)
		except ModuleNotFoundError:
			warnings.warn("return_dataframes=True requires that pandas be installed. Instead a numpy array is being returned (each column is a species, the last column is volume, and rows are cell states)")
	else:
		return_data = final_cell_state_samples

	if return_sample_times:
		return return_data, sample_times
	else:
		return return_data

#SimulateCellLineage simulates a lineage of growing, dividing, and dieing cells over timepoints.
#The entire time trajectory of the simulation is returned as a Lineage which contains a binary tree of Schnitzes each containing a LineageSingleCellSSAResult.
def py_SimulateCellLineage(timepoints, initial_cell_states = [], initial_cell_count = 1, interface = None, Model = None):

	simulator = LineageSSASimulator()
	if Model == None and interface == None:
		raise ValueError('py_SimulateCellLineage requires either a LineageModel Model or a LineageCSimInterface interface to be passed in as keyword parameters.')
	elif interface == None:
		interface = LineageCSimInterface(Model)
		interface.py_set_initial_time(timepoints[0])

	if isinstance(initial_cell_states, int):
		initial_cell_states = [LineageVolumeCellState(v0 = 1, t0 = 0, state = interface.py_get_initial_state())]*initial_cell_states
	elif (isinstance(initial_cell_states, list) and len(initial_cell_states) == 0):
		initial_cell_states = [LineageVolumeCellState(v0 = 1, t0 = 0, state = interface.py_get_initial_state())]
	elif not isinstance(initial_cell_states, list):
		raise ValueError("Initial Cell States must be a list of LineageVolumeCell states or and positive integer")

	return simulator.py_SimulateCellLineage(timepoints, interface = interface, initial_cell_states = initial_cell_states)


#SimulateSingleCell performs an SSA simulation on a single cell until it divides, dies, or the final timepoint arrives.
def py_SimulateSingleCell(timepoints, Model = None, interface = None, initial_cell_state = None, return_dataframes = True):
	simulator = LineageSSASimulator()
	if Model == None and interface == None:
		raise ValueError('py_SimulateSingleCell requires either a LineageModel Model or a LineageCSimInterface interface to be passed in as keyword parameters.')
	elif interface == None:
		interface = LineageCSimInterface(Model)
		interface.py_set_initial_time(timepoints[0])

	if initial_cell_state == None:
		v = LineageVolumeCellState(v0 = 1, t0 = 0, state = interface.py_get_initial_state())

	result = simulator.py_SimulateSingleCell(timepoints, Model = Model, interface = interface, v = v)

	if return_dataframes:
		return result.py_get_dataframe(Model = Model)
	else:
		return result

#Python class-free wrapper of LinageSSASimulator' SimulateTurbidostat function.
def py_SimulateTurbidostat(initial_cell_states, timepoints, sample_times, population_cap, Model = None, interface = None, debug = False):
	simulator = LineageSSASimulator()
	if Model == None and interface == None:
		raise ValueError('py_SimulateTurbidostat requires either a LineageModel Model or a LineageCSimInterface interface to be passed in as keyword parameters.')
	elif interface == None:
		interface = LineageCSimInterface(Model)
		interface.py_set_initial_time(timepoints[0])

	if initial_cell_states == None:
		v = LineageVolumeCellState(v0 = 1, t0 = 0, state = interface.py_get_initial_state())
	elif isinstance(initial_cell_states, int):
		initial_cell_states = [LineageVolumeCellState(v0 = 1, t0 = 0, state = interface.py_get_initial_state())]*initial_cell_states
	elif not isinstance(initial_cell_states, list):
		raise ValueError("Initial Cell States must be a list of LineageVolumeCell states or and positive integer")

	result = simulator.py_SimulateTurbidostat(initial_cell_states, timepoints, sample_times, population_cap, interface, debug)
	return result


#A simulator class for interacting cell lineages
cdef class InteractingLineageSSASimulator(LineageSSASimulator):

	#Used for Simulating Interacting lineages
	cdef int spec_ind, global_crn_initialized
	cdef unsigned num_global_species, num_interfaces, total_cell_count, num_global_crn_species
	cdef double[:] c_global_species, c_period_timepoints, active_lineages, sample_times
	cdef int[:, :] global_species_inds #stores global_species_inds[i, j] --> species index of interface j for global species i

	cdef double total_cell_volume, global_volume, leftover_global_volume, temp_volume, global_volume_param, average_dist_threshold, global_sync_period, dt

	cdef list interface_list, new_schnitzes, new_cell_states, lineage_list, samples, old_cell_state_list, new_cell_state_list, old_schnitz_list, new_schnitz_list
	cdef SingleCellSSAResult new_r, merge_r
	cdef LineageVolumeCellState new_cs
	cdef Schnitz new_s
	cdef double[:, :] c_global_species_array #output results for global species

	#variables for the simulators used for simulating CRNs in the global volume
	cdef VolumeSSASimulator global_ssa_simulator
	cdef DeterministicSimulator global_deterministic_simulator
	cdef ModelCSimInterface global_interface
	cdef int[:] global_species_global_crn_inds #stores global_species_global_crn_inds[i] --> species index of global_crn interface for global species i
	cdef double[:] global_crn_state
	cdef Volume global_volume_object
	cdef VolumeSSAResult global_crn_result, period_global_crn_result

	def __init__(self):
		self.global_crn_initialized = 0

	def get_global_species_array(self):
		#print("get_global_species_array")
		if self.c_global_species_array is None:
			warnings.warn("Global Species Array has not been created. Perhaps a simulation hasn't been run yet? Returning empty array.")
			return np.ndarray()
		else:
			return np.asarray(self.c_global_species_array)

	def get_global_crn_results(self):
		#print("get_global_crn_results")
		if self.global_crn_initialized == 0 or self.global_crn_result == None:
			warnings.warn("No Global simulation was performed. Will return None.")
			return None
		else:
			return self.global_crn_result

	def get_lineage_list(self):
		if self.lineage_list is not None:
			return self.lineage_list
		else:
			warnings.warn("There is no lineage_list - for Propogation results use get_samples(). Returning None.")
			return None

	def get_samples(self):
		if self.samples is not None:
			return self.samples, self.sample_times
		else:
			warnings.warn("There are no samples - for Lineage results use get_lineage_list(). Returning None.")
			return None

	#Functions to set up Global simulation
	def setup_global_volume_simulation(self, simulator, interface, global_species_global_crn_inds):
		cdef np.ndarray results
		cdef np.ndarray time = np.zeros(1)
		cdef np.ndarray volume = np.zeros(1)
		if isinstance(simulator, VolumeSSASimulator):
			self.global_ssa_simulator = simulator
			self.global_deterministic_simulator = None
			self.global_volume_object = Volume()
		elif isinstance(simulator, DeterministicSimulator):
			self.global_deterministic_simulator = simulator
			self.global_ssa_simulator = None
		else:
			raise ValueError("set_global_simulator requires a VolumeSSASimulator or DeterministicSimulator")

		if isinstance(interface, ModelCSimInterface):
			self.global_interface = interface
			self.global_crn_state = self.global_interface.get_initial_state()
			#print("global_crn_state", self.global_crn_state)

			if self.global_deterministic_simulator is not None:
				self.global_interface.py_prep_deterministic_simulation()
		else:
			raise ValueError("set_global_interface requires as ModelCSimInterface")

		global_species_global_crn_inds.astype(np.int, copy = False)
		self.global_species_global_crn_inds = global_species_global_crn_inds

		#instantiate VSR to store results
		self.num_global_crn_species = self.global_interface.get_number_of_species()
		results = np.zeros((1, self.num_global_crn_species))
		results[0, :] = self.global_crn_state[:]
		volume[0] = 1
		time[0] = 0

		self.global_crn_result = VolumeSSAResult(time, results, volume, 0)
		self.global_crn_initialized = 1



	#Initializes a new interface and sets all internal variables such as lineage and cell_lists appropriately
	cdef void switch_interface(self, unsigned interface_ind, create_schnitzes):
		#print("switch_interface", interface_ind)
		self.intialize_single_cell_interface(self.interface_list[interface_ind])

		self.old_cell_states = self.old_cell_state_list[interface_ind]
		self.new_cell_states = self.new_cell_state_list[interface_ind]

		if create_schnitzes == 1: #Note needed when propagating cells
			self.lineage = self.lineage_list[interface_ind]
			self.old_schnitzes = self.old_schnitz_list[interface_ind]
			self.new_schnitzes = self.new_schnitz_list[interface_ind]

			#print("self.lineage_list", self.lineage_list, "self.old_schnitzes", len(self.old_schnitzes))
		#print("self.old_cell_states", len(self.old_cell_states))

	#Calculates volume variables from the entire population of cells
	cdef void calculate_global_volumes(self):
		#print("calculate_global_volumes")
		cdef unsigned interface_ind = 0
		cdef unsigned i = 0
		cdef dead_cell_count = 0
		self.total_cell_count = 0
		self.total_cell_volume = 0 #reset total cell volume

		for interface_ind in range(self.num_interfaces):
			#print('interface ind', interface_ind, "self.old_cell_state_list[interface_ind]", self.old_cell_state_list[interface_ind])

			self.old_cell_states = self.old_cell_state_list[interface_ind]

			for i in range(len(self.old_cell_states)):
				self.cs = self.old_cell_states[i]
				self.total_cell_volume += self.cs.get_volume()
				self.total_cell_count += 1
				dead_cell_count += self.cs.get_dead()

			if dead_cell_count == len(self.old_cell_states):
				self.active_lineages[interface_ind] = 0 #toggle to say all cells in this lineage are dead

		if self.global_volume_param == 0: #If global volume is 0, assume global_volume = total_cell_volume for the entire simulation
			self.leftover_global_volume = 0
			self.global_volume = self.total_cell_volume

		elif self.total_cell_volume > self.global_volume_param:
			warnings.warn("Total cell volume exceeded global volume. All cells set to dead and simulation terminated.")
			#Set all cells to dead
			#Death by crowding
			for interface_ind in range(self.num_interfaces):
				self.old_cell_states = self.old_cell_state_list[interface_ind]
				for i in range(len(self.old_cell_states)):
					self.cs = self.old_cell_states[i]
					self.cs.set_dead(1)
				self.active_lineages[interface_ind] = 0 #toggle to say all cells in this lineage are dead
		else:
			self.global_volume = self.global_volume_param
			self.leftover_global_volume = self.global_volume - self.total_cell_volume


	#Calculates the total number of global species across cell states
	cdef void calculate_global_species_totals(self):
		#print("calculate_global_species_totals")
		cdef unsigned interface_ind = 0
		cdef unsigned list_index = 0
		cdef unsigned i = 0
		cdef int spec_ind = 0

		#Cycle through all the cell_states by interface
		for interface_ind in range(self.num_interfaces):
			self.old_cell_states = self.old_cell_state_list[interface_ind]
			#cycle through each cell
			for list_index in range(len(self.old_cell_states)):
				self.cs = self.old_cell_states[list_index]
				self.c_current_state = self.cs.get_state().copy()
				#Add the global species if they are in the model
				for i in range(self.num_global_species):
					spec_ind = self.global_species_inds[i, interface_ind]
					if spec_ind >= 0: #If the cell contains the global species, set its internal s_i to 0 and add that to the global total
						self.c_global_species[i] += self.c_current_state[spec_ind]
						self.cs.set_state_comp(0, spec_ind)

	#Synchronizes global species by redistributing them between different volumes, including the global volume
	cdef void synchronize_global_species(self):
		#print("synchronize_global_species")
		cdef unsigned i = 0
		cdef unsigned living_cells = 0
		cdef unsigned interface_ind

		#Calculate the global volumes
		self.calculate_global_volumes()
		#Calculate the global species totals
		self.calculate_global_species_totals()

		#check if all lineages are dead
		for interface_ind in range(self.num_interfaces):
			if self.active_lineages[interface_ind] == 1:
				living_cells = 1

		if living_cells:
			for i in range(self.num_global_species):
				#If the amount of a global species is above the threshold for stochastic distribute, distribute the average
				if self.total_cell_volume/self.global_volume*self.c_global_species[i]/self.total_cell_count > self.average_dist_threshold:
					self.c_global_species[i] = self.distribute_global_species_average(self.c_global_species[i], i)

				#Otherwise distribute stochastically
				else:
					self.c_global_species[i] = self.distribute_global_species_multinomial(self.c_global_species[i], i)

	#Distribute global species to their expected values
	#global_species is the number of species to distribue between all old_cell_states
	#will distribute these species and return the number of species left in the global volume
	cdef double distribute_global_species_average(self, double global_count, unsigned global_species_ind):
		#print("distribute_global_species_average")
		cdef unsigned i = 0
		cdef unsigned temp_count = 0
		cdef double new_global_species = global_count  #stores the number of global species passed to the global volume
		cdef unsigned list_index = 0
		cdef unsigned interface_ind = 0
		cdef int spec_ind = 0

		for interface_ind in range(self.num_interfaces):
			if self.active_lineages[interface_ind] == 1:
				self.old_cell_states = self.old_cell_state_list[interface_ind]
				for list_index in range(len(self.old_cell_states)):
					self.cs = self.old_cell_states[list_index]
					temp_count = int(self.cs.get_volume()/self.global_volume*global_count)

					spec_ind = self.global_species_inds[global_species_ind, interface_ind]
					#Add the global species if they are in the model and not dead
					if spec_ind >= 0 and self.cs.get_dead() < 0: #Check if the cell contains that species and do not distribute to dead cells
						new_global_species -= temp_count
						self.cs.set_state_comp(temp_count, spec_ind)

		return new_global_species

	#Distribute global species stochastically
	#global_count is the number of species to distribue between all old_cell_states
	#will distribute these species and return the number of species left in the global volume
	cdef double distribute_global_species_multinomial(self, double global_count, unsigned global_species_ind):
		#print("distribute_global_species_multinomial", global_count, global_species_ind)
		cdef unsigned i = 0
		cdef double rand
		cdef double temp_volume = 0
		cdef double new_global_species = 0  #stores the number of global species passed to the global volume
		cdef unsigned list_index = 0
		cdef unsigned interface_ind = 0
		cdef int spec_ind = 0

		while global_count >= 1: #Count may go less than 1 but greater than 0 if deterministic global crn simulation is used
			rand = cyrandom.uniform_rv()
			temp_volume = self.leftover_global_volume
			#randomly add to the global volume first because it is more probable
			if rand <= temp_volume/self.global_volume and self.global_volume_param > 0:
				#print("stuck here?",rand,  temp_volume, self.global_volume)
				new_global_species += 1
				global_count -= 1
				continue

			#cycle through cells
			for interface_ind in range(self.num_interfaces):
				#print("or here????",rand, temp_volume, self.global_volume)
				if self.active_lineages[interface_ind] == 1:
					self.old_cell_states = self.old_cell_state_list[interface_ind]
					for list_index in range(len(self.old_cell_states)):
						#print("or this place?")
						self.cs = self.old_cell_states[list_index]
						temp_volume += self.cs.get_volume()
						if rand <= temp_volume/self.global_volume:

							spec_ind = self.global_species_inds[global_species_ind, interface_ind]
							if spec_ind >= 0 and self.cs.get_dead() < 0: #Check if the cell contains that species and do not distribute to dead cells
								#print("is this here the place?", spec_ind)
								self.c_current_state = self.cs.get_state()
								self.cs.set_state_comp(self.c_current_state[spec_ind]+1, spec_ind) #add one to the cell state
								global_count -= 1 #decrement the global species
							else: #if the cell doesn't contain the species, add it to the new global species vector
								new_global_species += 1
								global_count -= 1
							break

		return new_global_species





	#Helper function to simulate the global CRN, if there is one
	#This CRN can be Stochastic or Deterministic
	cdef void simulate_global_volume_crn(self, np.ndarray timepoints):
		#print("Simulating Global CRN")
		cdef unsigned i = 0
		cdef unsigned spec_ind = 0
		cdef unsigned num_timepoints = timepoints.shape[0]
		cdef double final_time = timepoints[num_timepoints - 1]
		cdef unsigned num_global_crn_Species = self.global_interface.get_number_of_species()

		self.global_interface.set_initial_time(timepoints[0])
		self.global_interface.set_dt(timepoints[1]-timepoints[0])

		#Deterministic Simulation
		if self.global_deterministic_simulator is not None:
			#Set the state to the concentration=count/volume
			for i in range(self.num_global_species):
				spec_ind = self.global_species_global_crn_inds[i]
				self.global_crn_state[spec_ind] = self.c_global_species[i]/self.leftover_global_volume

			#Simulate
			self.global_interface.set_initial_state(np.asarray(self.global_crn_state))
			self.period_global_crn_result = self.global_deterministic_simulator.simulate(self.global_interface, timepoints)
			for i in range(self.num_global_crn_species):
				self.global_crn_state[i] = self.period_global_crn_result.get_result()[num_timepoints-1, i] #Set global crn state

			#reset self.global_species after simulation count = volume*concentration
			for i in range(self.num_global_species):
				spec_ind = self.global_species_global_crn_inds[i]
				self.c_global_species[i] = self.global_crn_state[spec_ind]*self.leftover_global_volume


		#Stochastic Simulation
		elif self.global_ssa_simulator is not None:
			#print("Stochastic Simulation")
			#Set the global species
			#print("Setting global species")
			for i in range(self.num_global_species):
				spec_ind = self.global_species_global_crn_inds[i]
				self.global_crn_state[spec_ind] = self.c_global_species[i]

			#Simulate
			#print("Simulate")
			self.global_interface.set_initial_state(np.asarray(self.global_crn_state))
			#print("here?", np.asarray(self.global_crn_state))
			self.global_volume_object.set_volume(self.leftover_global_volume) #set the global volume
			#print("here??", timepoints)
			#print("self.global_interface", self.global_interface, "self.global_volume_object", self.global_volume_object)
			self.period_global_crn_result = self.global_ssa_simulator.volume_simulate(self.global_interface, self.global_volume_object, timepoints)
			#print("updating crn_state")
			for i in range(self.num_global_crn_species):
				self.global_crn_state[i] = self.period_global_crn_result.get_result()[num_timepoints-1, i] #Set global crn state

			#print("updating global species")
			#reset self.global_species after simulation
			for i in range(self.num_global_species):
				spec_ind = self.global_species_global_crn_inds[i]
				self.c_global_species[i] = self.global_crn_state[spec_ind]


	#Helper function to simulate one sync-period of an interacting lineage
	cdef void simulate_interacting_lineage_period(self, double[:] timepoints, unsigned create_schnitzes):
		#print("SimulateInteractingLineagePeriod")
		cdef np.ndarray daughter_cells
		cdef unsigned interface_ind = 0
		cdef unsigned list_index = 0
		cdef unsigned num_timepoints = timepoints.shape[0]
		cdef double final_time = timepoints[timepoints.shape[0]-1]

		#Cycle through interfaces
		for interface_ind in range(self.num_interfaces):
			list_index = 0
			#print("start of simulate lineage period")
			self.switch_interface(interface_ind, create_schnitzes)#set the correct interface and internal variables
			#print("simulate interacting lineage period: len(old_cell_states) = ", len(self.old_cell_states))
			#If propogating cells and not saving trajectories, create a global memory buffer here
			if create_schnitzes == 0:
				self.initialize_single_cell_results_arrays(num_timepoints)

			#cycle through cells
			#print("entering while loop")
			while list_index < len(self.old_cell_states):
				self.cs = self.old_cell_states[list_index]
				if create_schnitzes:
					self.s = self.old_schnitzes[list_index]

				list_index += 1

				#If the cell is dead add it to the lineage
				if self.cs.get_dead() >= 0:
					#print("cell dead", "time", self.cs.get_time(), "volume", self.cs.get_volume())
					# Add daughters to the lineage
					if create_schnitzes: self.lineage.add_schnitz(self.s)

				#If the cell has divided right at teh end of the period, add it to the next period for division
				#Do not add to lineage because that will happen next period
				elif self.cs.get_divided() >= 0 and self.cs.get_time() > final_time - self.dt:
					#print("cell divided and time up", "time", self.cs.get_time(), "volume", self.cs.get_volume())
					self.new_cell_states.append(self.cs)
					if create_schnitzes:
						self.new_schnitzes.append(self.s)

				#If a cell has divided and still has time left in the period, simulate the daughters.
				elif self.cs.get_divided() >= 0:
					#print("cell divided - split 'er in two!", "time", self.cs.get_time(), "volume", self.cs.get_volume())
					if create_schnitzes:
						self.lineage.add_schnitz(self.s)
					#print("cd 1")
					daughter_cells = self.interface.partition(self.cs.get_divided(), self.cs)
					self.d1 = <LineageVolumeCellState>(daughter_cells[0])
					self.d2 = <LineageVolumeCellState>(daughter_cells[1])
					#print("cd 2")
					self.c_truncated_timepoints = self.truncate_timepoints_less_than(timepoints, self.cs.get_time())
					self.simulate_daughter_cells(self.c_truncated_timepoints, 0, create_schnitzes) #Toggle add to lineage False and create schnitzes appropriately

				#If the cell has reached its period time, add it to new_schnitzes and cell_states
				elif self.cs.get_time() > final_time - self.dt:
					#print("cell has reached period time", "time", self.cs.get_time(), "volume", self.cs.get_volume())
					self.new_cell_states.append(self.cs)
					if create_schnitzes:
						self.new_schnitzes.append(self.s)

				#If the cell isn't dead or divided or at period time simulate it more
				else:
					#If there is only one or two timepoints left, push to the next period.
					self.c_truncated_timepoints = self.truncate_timepoints_less_than(timepoints, self.cs.get_time())

					if len(self.c_truncated_timepoints) <= 2:
						self.new_cell_states.append(self.cs)
						if create_schnitzes:
							self.new_schnitzes.append(self.s)
					else:
						#print("Calling from Continue", "cs.get_time", self.cs.get_time(),"volume", self.cs.get_volume(), "final time", final_time, "mode", create_schnitzes)
						self.new_r = self.SimulateSingleCell(self.cs, self.c_truncated_timepoints, create_schnitzes) #create_schnitzes toggles the mode of the SimulateSingleCell to save/not save the entire trajectory
						self.new_cs = self.new_r.get_final_cell_state()
						self.new_cs.set_initial_vars(self.cs.get_initial_volume(), self.cs.get_initial_time())
						self.new_cs.set_time(self.cs.get_time())
						self.new_cs.set_volume(self.cs.get_volume())

						#After simulation, merge the two SSA results
						if create_schnitzes:
							#print("A")
							self.merge_r = SingleCellSSAResult(np.concatenate((self.s.get_time(), self.new_r.get_timepoints())),
								np.concatenate((self.s.get_data(), self.new_r.get_result())),
								np.concatenate((self.s.get_volume(), self.new_r.get_volume())),
								self.new_r.get_divided() >= 0)
							#print("after merged")
							self.merge_r.set_divided(self.new_r.get_divided())
							self.merge_r.set_dead(self.new_r.get_dead())
							self.new_s = self.merge_r.get_schnitz()
							self.new_s.set_parent(self.s.get_parent())
							#print("B")


						#Add schnitzes to the next period if they are done simulating
						if self.new_cs.get_time() > final_time - self.dt:
							#print("C")
							self.new_cell_states.append(self.new_cs)
							if create_schnitzes:
								self.new_schnitzes.append(self.new_s)

						#stay in the same period (perhaps they have died or divided)
						else:
							#print("D")
							self.old_cell_states.append(self.new_cs)
							if create_schnitzes:
								self.old_schnitzes.append(self.new_s)
							#print("D2")

			#print("end of period loop bfefor updating the lists")
			#After going through all the old_cell_states, make new_cell_states old.
			#Then reset the lists to be empty
			#print("end of simulate interacting lineage period: len(old_cell_states) = ", len(self.old_cell_states), "len new cell states", len(self.new_cell_states))
			#print("old_cell_state_list", self.old_cell_state_list)
			#print("new_cell_state_list", self.new_cell_state_list)

			self.old_cell_state_list[interface_ind] = list(self.new_cell_states)
			self.new_cell_state_list[interface_ind] = list()

			if create_schnitzes:
				#print("creating schnitzes?")
				self.old_schnitz_list[interface_ind] = list(self.new_schnitzes)
				self.new_schnitz_list[interface_ind] = list()
		#print("Period simulation complete.")



	cdef list SimulateInteractingCellLineage(self, list interface_list, 
											 list initial_cell_states, 
											 np.ndarray timepoints, 
											 double global_sync_period, 
											 np.ndarray global_species_inds, 
											 double global_volume_param, 
											 double average_dist_threshold):
		#print("Starting Interacting Lineage Simulation")

		cdef unsigned i = 0
		cdef unsigned j = 0
		cdef unsigned spec_ind = 0
		cdef unsigned list_index = 0
		cdef unsigned interface_ind = 0
		cdef unsigned current_time_index = 0

		cdef double final_time = timepoints[timepoints.shape[0]-1] #when the entire simulation ends (adding dt onto the end for rounding reasons)
		cdef double current_time = timepoints[0] #current time

		self.dt = timepoints[1] - timepoints[0]
		self.global_sync_period = global_sync_period #How often global species are synchronized
		cdef double period_time = timepoints[0]+self.global_sync_period #When the next sync period happens

		#Store seperate cell lists and lineages for each interface
		self.lineage_list = [] #stores one lineage for each interface
		self.old_cell_state_list = [] #stores one list of cell states for each interface
		self.new_cell_state_list = [] #stores one list of new cell states for each interface
		self.old_schnitz_list = [] #stores one list of schnitzes for each interface
		self.new_schnitz_list = []


		self.c_global_species_array = np.zeros((timepoints.shape[0], self.num_global_species)) #stores the global species at each timepoint
		self.global_species_inds = global_species_inds #stores global_species_inds[i, j] --> species index of interface j for global species i
		self.c_global_species = np.zeros(self.num_global_species) #stores the global species vector


		#These parameters are global because they are used by helper functions
		self.total_cell_volume = 0 #stores sum_i volume(cell_i)
		self.num_global_species = global_species_inds.shape[0]
		self.leftover_global_volume = 0 #stores global_volume - total_cell_volume
		self.global_volume = 0 #stores global_volume_param OR total_cell_volume if global_volume_param == 0.
		self.global_volume_param = global_volume_param
		self.average_dist_threshold = average_dist_threshold

		#Check that len sims == len initial_cells. As cells divide, they inherit their mother's CSimInterface
		#Now done in python wrappers
		#if len(self.interface_list) != len(initial_cell_states):
		#	raise ValueError(f"interface list (length {len(self.interface_list)}) [a list of LineageCSimInterfaces] must be the same length as initial cells (length {len(initial_cell_states)}) [[a list of LineageVolumeCellStates] for each interface].")
		#Check that global period is greater than dt
		if self.global_sync_period < self.dt:
			raise ValueError("global sync period must be larger than the timestep, dt, in the timepoints passed in for simulation.")
		#Check global sync period is smaller than the total time simulated
		if self.global_sync_period >= final_time:
			raise ValueError("global sync period must be smaller than the entire length of the timepoints passed in for simulation.")

		#Calculate global volume
		self.calculate_global_volumes()

		self.interface_list = interface_list
		self.num_interfaces = len(self.interface_list)
		for interface_ind in range(self.num_interfaces):
			self.lineage_list.append(Lineage())
			self.new_cell_state_list.append([])
			self.old_cell_state_list.append([])
			self.old_schnitz_list.append([])
			self.new_schnitz_list.append([])
		#print("Lineage List before simulation", self.lineage_list)
		self.active_lineages = np.ones(self.num_interfaces)

		#Timepoints for the first set of simulations
		self.c_timepoints = timepoints.copy()
		self.c_period_timepoints = self.truncate_timepoints_greater_than(self.c_timepoints, period_time)


		#Simulate the initial cell states
		#All cells simulated till either they die, divide or they hit period time
		#Cell states placed in self.old_cell_state_list[interface_ind] organized by interface_ind
		for interface_ind in range(self.num_interfaces):
			self.switch_interface(interface_ind, 1) #Very important to call this before the simulation. 1 to toggle to set up the schnitz lists and lineage

			#print("Before Simulating Initial Cells")
			#print("interface_ind", interface_ind, "len new_cell_states", len(self.new_cell_states), "len old cell states", len(self.old_cell_states))
			#print("interface_ind", interface_ind, "len new_schnitz_list", len(self.new_schnitzes), "len old_schnitz_list", len(self.old_schnitzes))

			self.simulate_cell_list(initial_cell_states[interface_ind], self.c_period_timepoints, 0, 1) #toggle add_to_lineage = 0 create_schnitzes = 1

			#print("After Simulating Initial Cells")
			#print("interface_ind", interface_ind, "len new_cell_states", len(self.new_cell_states), "len old cell states", len(self.old_cell_states))
			#print("interface_ind", interface_ind, "len new_schnitz_list", len(self.new_schnitzes), "len old_schnitz_list", len(self.old_schnitzes))

		#Main Simulation loop
		#print("Entering Main loop")
		while period_time <= final_time and current_time <= final_time:
			#print("beginning of the loop")
			#Update timepoints
			current_time = period_time

			#Do nothing and the loop will end
			if period_time > final_time:
				pass
			#If the total sim time isn't a multiple of the period time, update carefully
			elif period_time + self.global_sync_period >= final_time and period_time < final_time:
				period_time = final_time+self.dt
			#Otherwise update normally
			elif period_time + self.global_sync_period < final_time+self.dt:
				period_time = period_time + self.global_sync_period

			self.c_period_timepoints = self.truncate_timepoints_greater_than(self.c_timepoints, period_time)

			#Calculate global volume and synchronize global species across all cells in self.old_cell_state_list
			self.synchronize_global_species() #calculates global values and redistributes the species
			self.simulate_interacting_lineage_period(self.c_period_timepoints, 1) #create_schnitzes toggled to 1

			#If a simulator is set, do the global CRN simulation
			if self.global_ssa_simulator is not None or self.global_deterministic_simulator is not None:
				#print("global simulation")
				self.simulate_global_volume_crn(timepoints[(current_time<=timepoints)*(timepoints<=period_time)]) #results are stored in self.r
				#Save final results via concatenation with previous results

				#Only concatenate one thing at a time to debug old code below

				self.global_crn_result = VolumeSSAResult(
					np.concatenate((self.global_crn_result.get_timepoints(), self.period_global_crn_result.get_timepoints()[1:])),
					np.concatenate((self.global_crn_result.get_result(), self.period_global_crn_result.get_result()[1:, :])),
					np.concatenate((self.global_crn_result.get_volume(), self.period_global_crn_result.get_volume()[1:])), 0)
				#print("set.")

			#print("setting global species array")
			while current_time_index < timepoints.shape[0] and timepoints[current_time_index]<=period_time:
				for spec_ind in range(self.num_global_species):
					self.c_global_species_array[current_time_index, spec_ind] = self.c_global_species[spec_ind]
				current_time_index += 1
			#print("complete.")


		#print("loop complete")
		#Add the final schnitzes to their lineages
		for interface_ind in range(self.num_interfaces):
			self.switch_interface(interface_ind, 1)

			for list_index in range(len(self.old_schnitzes)):
				self.s = self.old_schnitzes[list_index]
				self.lineage.add_schnitz(self.s)

		#print("about to return lineage list", len(self.lineage_list), (<Lineage>self.lineage_list[0]).py_size)
		return self.lineage_list

	#Python accessor

	def py_SimulateInteractingCellLineage(self, np.ndarray timepoints, 
										  list interface_list, 
										  list initial_cell_states, 
										  double global_sync_period, 
										  np.ndarray global_species_inds, 
										  double global_volume_param, 
										  double average_dist_threshold):
		self.set_c_timepoints(timepoints)
		lineage_list = self.SimulateInteractingCellLineage(interface_list, 
														   initial_cell_states, 
														   timepoints, 
														   global_sync_period, 
														   global_species_inds, 
														   global_volume_param, 
														   average_dist_threshold)

		#print("lineage_list in py_Simulate...", len(lineage_list))
		return lineage_list


	#Simulates an ensemble of interacting cells over some amount of time.
	#Returns the existing cell states at all times in the array sample_times
	#  dead cells are included based upon the include_dead_cells parameter (1 = included, otherwise = excluded)
	cdef list PropagateInteractingCells(self, list interface_list,
										list initial_cell_states,
										np.ndarray timepoints,
										double[:] sample_times,
										double global_sync_period,
										np.ndarray global_species_inds,
										double global_volume_param,
										double average_dist_threshold):
		#print("Starting PropagateInteractingCells")
		#Final result will be returned here as a list of lists
		self.samples = []
		self.sample_times = sample_times

		cdef unsigned sample_ind = 0
		cdef unsigned i = 0
		cdef unsigned j = 0
		cdef unsigned spec_ind = 0
		cdef unsigned list_index = 0
		cdef unsigned interface_ind = 0

		cdef unsigned num_timepoints = timepoints.shape[0]
		cdef double final_time = timepoints[timepoints.shape[0]-1] #when the entire simulation ends (adding dt onto the end for rounding reasons)
		cdef double current_time = timepoints[0] #current time
		cdef double next_sample_time = self.sample_times[0] #when the next sample is taken

		cdef unsigned num_samples = self.sample_times.shape[0]
		cdef unsigned first_simulation = 0

		self.dt = timepoints[1] - timepoints[0]
		self.global_sync_period = global_sync_period #How often global species are synchronized
		cdef double period_time = timepoints[0]+self.global_sync_period#When the next sync period happens

		#Store seperate cell lists and lineages for each interface
		self.old_cell_state_list = [] #stores one list of cell states for each interface
		self.new_cell_state_list = [] #stores one list of new cell states for each interface
		self.interface_list = interface_list
		self.global_species_inds = global_species_inds #stores global_species_inds[i, j] --> species index of interface j for global species i
		self.active_lineages = np.ones(self.num_interfaces) #Just in case everything dies!

		#These parameters are global because they are used by helper functions
		self.total_cell_volume = 0 #stores sum_i volume(cell_i)
		self.num_global_species = global_species_inds.shape[0]
		self.c_global_species = np.zeros(self.num_global_species) #stores the global species vector
		self.c_global_species_array = np.zeros((num_samples, self.num_global_species))#stores the global species at each sample time
		self.leftover_global_volume = 0 #stores global_volume - total_cell_volume
		self.global_volume = 0 #stores global_volume_param OR total_cell_volume if global_volume_param == 0.
		self.global_volume_param = global_volume_param
		self.average_dist_threshold = average_dist_threshold

		#Check that len sims == len initial_cells. As cells divide, they inherit their mother's CSimInterface
		#Now done in python wrappers
		#if len(self.interface_list) != len(initial_cell_states):
		#	raise ValueError(f"interface list (length {len(self.interface_list)}) [a list of LineageCSimInterfaces] must be the same length as initial cells (length {len(initial_cell_states)}) [[a list of LineageVolumeCellStates] for each interface].")
		#Check that global period is greater than dt
		if self.global_sync_period < self.dt:
			raise ValueError("global sync period must be larger than the timestep, dt, in the timepoints passed in for simulation.")
		#Check global sync period is smaller than the total time simulated
		if self.global_sync_period >= final_time:
			raise ValueError("global sync period must be smaller than the entire length of the timepoints passed in for simulation.")
		#Check that sample_times and timepoints are compatable
		if len(timepoints) < self.sample_times.shape[0] or timepoints[timepoints.shape[0]-1] < self.sample_times[self.sample_times.shape[0]-1] or timepoints[0] > self.sample_times[0]:
			raise ValueError("sample_times must be a subset of the timepoints array.")

		#Calculate global volume
		self.calculate_global_volumes()

		self.interface_list = interface_list
		self.num_interfaces = len(self.interface_list)
		for interface_ind in range(self.num_interfaces):
			self.new_cell_state_list.append([])
			self.old_cell_state_list.append([])

		#If the first sample is just the start of the simulation, append the initial condition
		if self.sample_times[0] <= timepoints[0]+self.dt:
			self.samples.append(list(initial_cell_states))
			self.c_global_species_array[0, :] = self.c_global_species
			sample_ind += 1
			next_sample_time = self.sample_times[sample_ind]

		if next_sample_time < period_time:
			final_time = next_sample_time
		elif period_time < next_sample_time:
			final_time = period_time

		#Timepoints for the first set of simulations
		#print("start of popagating: final time", final_time, "period_time", period_time, "next_sample_time", next_sample_time)

		self.c_period_timepoints = self.truncate_timepoints_greater_than(timepoints, final_time)

		#Simulate the initial cell states
		#All cells simulated till either they die, divide or they hit period time
		#Cell states placed in self.old_cell_state_list[interface_ind] organized by interface_ind
		for interface_ind in range(self.num_interfaces):
			self.switch_interface(interface_ind, 0) #Very important to call this before the simulation. 0 toggles no schnitzes or lineages
			self.initialize_single_cell_results_arrays(num_timepoints)
			self.simulate_cell_list(initial_cell_states[interface_ind], self.c_period_timepoints, 0, 0)



		#Main Simulation loop
		while sample_ind < num_samples:
			list_index = 0

			#Synchronize global species and calculate volumes
			if final_time == period_time:
				period_time += global_sync_period
				#print("synchronizing global species")
				self.synchronize_global_species()

			#Add samples to list to return if at sample_time
			if next_sample_time == final_time:
				sample_ind += 1
				next_sample_time = self.sample_times[sample_ind]

				self.samples.append(list(self.old_cell_state_list))
				self.c_global_species_array[sample_ind, :] = self.c_global_species

				#If global CRN simulation, update the results
				if self.global_crn_initialized == 1:
					#print("updating global crn result")
					#print("self.global_crn_result.get_timepoints()", self.global_crn_result.get_timepoints())
					#print("np.ndarray(final_time)", np.array(final_time))
					self.global_crn_result = VolumeSSAResult(
						np.append(self.global_crn_result.get_timepoints(), np.array(final_time)),
						np.concatenate((self.global_crn_result.get_result(), np.array(self.global_crn_state)[None, ...])),
						np.append(self.global_crn_result.get_volume(), np.array(self.leftover_global_volume)), 0)


			#If a simulator is set, do the global CRN simulation
			if self.global_crn_initialized == 1:
				self.simulate_global_volume_crn(timepoints[(current_time<=timepoints)*(timepoints<=final_time)]) #results are stored in self.r
				#Save final results via concatenation with previous results
				#print("self.global_crn_result.get_result().shape", self.global_crn_result.get_result().shape[0], self.global_crn_result.get_result().shape[1])
				#print("self.r.get_result().shape", self.period_global_crn_result.get_result().shape[0], self.period_global_crn_result.get_result().shape[1])
				#self.global_crn_result = VolumeSSAResult(
				#	np.concatenate((self.global_crn_result.get_timepoints(), self.period_global_crn_result.get_timepoints())),
				#	np.concatenate((self.global_crn_result.get_result(), self.period_global_crn_result.get_result())),
				#	np.concatenate((self.global_crn_result.get_volume(),self.period_global_crn_result.get_volume())), 0)
			#Choose timepoints for next simulation

			#Go to the first of next_sample_time and period_time and update appropriately
			current_time = final_time
			if next_sample_time <= period_time:
				final_time = next_sample_time
			if period_time <= next_sample_time:
				final_time = period_time

			#print("times updated in loop:", sample_ind, "final_time", final_time, "period_time", period_time, "next_sample_time", next_sample_time)

			self.c_timepoints = self.truncate_timepoints_greater_than(timepoints, final_time+1E-10)

			#Enter Simulation Queue
			self.simulate_interacting_lineage_period(self.c_timepoints, 0) #create_schnitzes toggled to off

#

		#print("about to return samples", "len samples, len samples[0], len samples[1]", len(self.samples), len(self.samples[0]), len(self.samples[1]))
		return self.samples
	#Python Accessor
	def py_PropagateInteractingCells(self, np.ndarray timepoints,
									 list interface_list,
									 list initial_cell_states, sample_times,
									 double global_sync_period,
									 np.ndarray global_species_inds,
									 double global_volume_param,
									 double average_dist_threshold):
		self.set_c_timepoints(timepoints)
		cell_sample_list =  self.PropagateInteractingCells(interface_list,
										initial_cell_states,
										timepoints,sample_times,
										global_sync_period, global_species_inds,
										global_volume_param,
										average_dist_threshold)
		return cell_sample_list



def py_set_up_InteractingLineage(global_species = [], interface_list = [],
								model_list = [], initial_cell_states = [],
								t0 = 0, simulator = None,
								global_species_inds = None,
								global_volume_simulator = "stochastic",
								global_volume_model = None):
	#Set up main simulator if needed
	if simulator == None:
		simulator = InteractingLineageSSASimulator()

	#set up global simulator
	if global_volume_model is not None:

		if len(global_species) == 0:
			warnings.warn(("Attemping InteractingCellL Simulation without ",
						   "global species defined. Consider a different ",
						   "simulator for increased efficiency."))

		global_species_global_crn_inds = np.zeros(len(global_species),
												  dtype = np.int32)

		for i in range(len(global_species)):
			s = global_species[i]
			ind = global_volume_model.get_species_index(s)
			#print("s", ind)
			if ind in [None, -1]:
				warnings.warn(f"Global Species {s} not in global_volume_model. Species is being added to Model with initial condition 0.")
				global_volume_model._add_species(s)
				global_volume_model.set_species({s: 0})
				global_volume_model.py_initialize()
				ind = global_volume_model.get_species_index(s)
			global_species_global_crn_inds[int(i)] = int(ind)

		global_interface = ModelCSimInterface(global_volume_model)

		if global_volume_simulator == "stochastic":
			global_volume_simulator = VolumeSSASimulator()
		elif global_volume_simulator == "deterministic":
			global_volume_simulator = DeterministicSimulator

		simulator.setup_global_volume_simulation(global_volume_simulator,
							global_interface, global_species_global_crn_inds)

	#Set up interface list from models and ensure compatability with global species
	if len(model_list) == 0 and len(interface_list) == 0:
		raise ValueError("Missing Required Keyword Arguments:models = [LineageModel] or interface_list = [LineageCSimInterface]")
	elif len(interface_list) == 0:
		interface_list = [LineageCSimInterface(m) for m in model_list]
		for m in model_list: #Initialize models
			m.py_initialize()
		global_species_inds = np.zeros((len(global_species), len(model_list)),
									    dtype = np.int32)
		for i in range(len(global_species)):
			for j in range(len(model_list)):
				m = model_list[j]
				s = global_species[i]
				ind = m.get_species_index(s)
				if ind != None:
					global_species_inds[i, j] = ind
				else:
					global_species_inds[i, j] = -1
	elif len(model_list) != 0 and len(interface_list) != 0:
		raise ValueError("Must call py_SimulateInteractingCellLineage with either the keyword argument model_list or the keyword argument interface_list, not both.")
	elif len(model_list) == 0 and (global_species_inds == None or global_species_inds.shape[1] != len(interface_list)):
		raise ValueError("When calling py_SimulateInteractingCellLineage with the keyword argument interface_list, the argument global_species_inds is required where global_species_inds[i, j] corresponds the species index of the ith global species in the jth interface.")
	elif len(global_species) == 0 and global_species_inds == None:
		warnings.warn('Calling SimulateInteractintCellLineage without any global species defined. Use the global_species or global_species_inds keywords.')
		global_species_inds = np.array(dtype = np.int32)

	#Set up initial cell states
	if len(initial_cell_states) == len(interface_list) and  isinstance(initial_cell_states[0], int):
		initial_cell_counts = initial_cell_states
		initial_cell_states = []

		for i in range(len(interface_list)):
			initial_cell_states.append([])
			interface = interface_list[i]
			initial_state = interface.py_get_initial_state()
			for j in range(initial_cell_counts[i]):
				lvcs = LineageVolumeCellState(v0 = 1.0, t0 = t0, state = initial_state.copy())
				initial_cell_states[i].append(lvcs)
	elif len(initial_cell_states) == 0 and len(interface_list) > 0:
		warnings.warn("Calling py_SimulateInteractintCellLineage without any initial_cell_states. Defaulting to creating one initial cell for each interface.")
		initial_cell_states = [LineageVolumeCellState(v0 = 1, t0 = 0, state = i.py_get_initial_state()) for i in interface_list]
	elif len(initial_cell_states) > len(interface_list):
		raise ValueError("When passing in more initial_cell_states than models, the keyword argument interface_inds is also required where interface_inds[i] corresponds to the index of the interface/model beloning to initial_cell_state[i].")


	return interface_list, simulator, initial_cell_states, global_species_inds

#Auxilary Python Function
def py_PropagateInteractingCells(timepoints, global_sync_period,
								 sample_times = 1, simulator = None,
								 global_volume_simulator = "stochastic",
								 global_volume_model = None, global_volume = 0,
								 global_species = None, global_species_inds = None,
								 average_dist_threshold = 1.0,
								 interface_list = None, model_list = None,
								 initial_cell_states = None,
								 return_dataframes = False,
								 return_sample_times = True):
	if global_species is None:
		global_species = []
	if interface_list is None:
		interface_list = []
	if model_list is None:
		model_list = []
	if initial_cell_states is None:
		initial_cell_states = []

	interface_list, simulator, initial_cell_states, global_species_inds = \
		py_set_up_InteractingLineage(global_species = global_species,
									 interface_list = interface_list,
									 model_list = model_list,
									 initial_cell_states = initial_cell_states,
									 simulator = simulator,
									 global_species_inds = global_species_inds,
									 global_volume_simulator = global_volume_simulator,
									 global_volume_model = global_volume_model,
									 t0 = timepoints[0])

	if isinstance(sample_times, int): #Return N=sample_times evenly spaced samples starting at the end of the simulation
		if sample_times == 1:
			sample_times = np.array(timepoints[-1])
		else:
			sample_times = timepoints[::-int(len(timepoints)/(sample_times-1))]
			sample_times = np.flip(sample_times) #reverse the order
	else:
		sample_times = np.array(sample_times, dtype = np.double) #convert sample_times into doubles

	final_cell_state_samples = simulator.py_PropagateInteractingCells(timepoints,
											interface_list, initial_cell_states,
											sample_times, global_sync_period,
											global_species_inds,
											global_volume,
											average_dist_threshold)

	if global_volume_model is not None:
		global_results = simulator.get_global_crn_results()
		#print("global_results returned")
	else:
		global_species_array = simulator.get_global_species_array()
		if return_dataframes:
			global_results = pandas.DataFrame(data = global_species_array, columns = global_species)
		else:
			global_results = global_species_array



	if return_sample_times:
		return final_cell_state_samples, sample_times, global_results, simulator
	else:
		return final_cell_state_samples, global_results, simulator


#Auxilary Python Function
def py_SimulateInteractingCellLineage(timepoints, global_sync_period,
	simulator = None, global_volume_simulator = "stochastic", global_volume_model = None,
	global_volume = 0, global_species = [], global_species_inds = None, average_dist_threshold = 1.0,
	interface_list = [], model_list = [], initial_cell_states = [], return_dataframes = False):

	interface_list, simulator, initial_cell_states, global_species_inds = py_set_up_InteractingLineage(global_species = global_species, interface_list = interface_list, model_list = model_list, initial_cell_states = initial_cell_states,
		simulator = simulator, global_species_inds = global_species_inds, global_volume_simulator = global_volume_simulator, global_volume_model = global_volume_model, t0 = timepoints[0])

	lineage_list = simulator.py_SimulateInteractingCellLineage(timepoints, interface_list, initial_cell_states, global_sync_period, global_species_inds, global_volume, average_dist_threshold)
	#print("auxilary func lineage_list returned")
	if global_volume_model is not None:
		global_results = simulator.get_global_crn_results()
		#print("global_results_returned")
	else:
		global_species_array = simulator.get_global_species_array()
		if return_dataframes:
			global_results = pandas.DataFrame(data = global_species_array, columns = global_species)
		else:
			global_results = global_species_array

	return lineage_list, global_results, simulator<|MERGE_RESOLUTION|>--- conflicted
+++ resolved
@@ -1228,17 +1228,6 @@
 	cdef int get_dead(self):
 		return self.dead
 
-<<<<<<< HEAD
-	def __reduce__(self):
-		def rebuild(v0, t0, state, v, t, divided, dead):
-			new_cs = LineageVolumeCellState(v0, t0, state)
-			new_cs.set_volume(v)
-			new_cs.set_time(t)
-			new_cs.set_divided(divided)
-			new_cs.set_dead(dead)
-			return new_cs
-		return (rebuild, (self.initial_volume, self.initial_time, self.state, self.volume, self.time, self.divided, self.dead))
-=======
 	def __setstate__(self, state_tuple):
 		v0, t0, state, v, t, divided, dead = state_tuple
 		self.set_initial_vars(v0, t0)
@@ -1250,7 +1239,6 @@
 
 	def __getstate__(self):
 		return (self.initial_volume, self.initial_time, self.state, self.volume, self.time, self.divided, self.dead)
->>>>>>> 6f87b4cb
 
 cdef class SingleCellSSAResult(VolumeSSAResult):
 	#divided = -1: Cell Not divided
