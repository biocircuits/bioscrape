--- conflicted
+++ resolved
@@ -1,13 +1,7 @@
 from distutils.core import setup
-<<<<<<< HEAD
-from Cython.Build import cythonize
-from numpy import get_include
-from distutils.extension import Extension
-=======
 from numpy import get_include
 from distutils.extension import Extension
 from Cython.Build import cythonize
->>>>>>> 3419e547
 import platform
 import os
 import sys
@@ -18,21 +12,14 @@
 with open('README.rst') as fp:
     long_description = fp.read()
 
-<<<<<<< HEAD
-print("sys.argv", sys.argv)
-=======
->>>>>>> 3419e547
 # Compile Cython
 try:
     numpyInclude = [get_include(), '.']
 
-<<<<<<< HEAD
-=======
     #Install Bioscrape Core Package
     package_data = {'bioscrape': ['*.pxd']}
     bioscrape_src_dir = 'bioscrape'
 
->>>>>>> 3419e547
     ext_options = {}
     ext_options['language'] = 'c++'
     ext_options['include_dirs'] = numpyInclude
@@ -43,17 +30,12 @@
 
     #used to generate HTML annotations of the cython code for
     #optimization purposes.
-<<<<<<< HEAD
-    if "annotate" in sys.argv:
-        ext_options['annotate'] = True
-=======
     cythonize_options = {
     "include_path":[bioscrape_src_dir],
     "language_level":"2" #Language level 3 does not work yet
     } 
     if "annotate" in sys.argv:
         cythonize_options['annotate'] = True
->>>>>>> 3419e547
         sys.argv.remove("annotate")
 
     #Determine if we install bioscrape, lineage, or both
@@ -72,25 +54,11 @@
     elif "bioscrape" not in sys.argv:
         install_lineage = True
 
-<<<<<<< HEAD
-    #Install Bioscrape Core Package
-    package_data = {'bioscrape': ['*.pxd']}
-    bioscrape_src_dir = 'bioscrape'
-
-=======
->>>>>>> 3419e547
     cython_extensions = []
     if install_bioscrape:
         print("Installing Bioscrape...")
         bioscrape_source_files = ['random.pyx', 'types.pyx', 'simulator.pyx', 'inference.pyx']
         bioscrape_extensions = [
-<<<<<<< HEAD
-                Extension('bioscrape.'+s.split('.')[0],[bioscrape_src_dir+'/'+s], **ext_options) 
-                for s in bioscrape_source_files
-            ]
-        cython_extensions += cythonize(bioscrape_extensions)
-        print("Bioscrape compiled.")
-=======
                 Extension(
                     name = 'bioscrape.'+s.split('.')[0],
                     sources = [bioscrape_src_dir+'/'+s], 
@@ -98,7 +66,6 @@
             ]
         cython_extensions += cythonize(bioscrape_extensions, **cythonize_options)
         print("Bioscrape Cythonized.")
->>>>>>> 3419e547
 
     if install_lineage:
         package_data['lineage'] = ['*.pxd']
@@ -106,20 +73,12 @@
         lineage_src_dir = 'lineage'
         lineage_source_files = ['lineage.pyx']
         lineage_extensions = [
-<<<<<<< HEAD
-            Extension('bioscrape.'+s.split('.')[0],[lineage_src_dir+'/'+s], **ext_options) 
-            for s in lineage_source_files
-        ]
-        cython_extensions += cythonize(lineage_extensions)
-        print("Lineage compiled.")
-=======
             Extension(name = 'bioscrape.'+s.split('.')[0],
                 sources = [lineage_src_dir+'/'+s], 
                 **ext_options) for s in lineage_source_files
         ]
         cython_extensions += cythonize(lineage_extensions, **cythonize_options)
         print("Lineage Cythonized.")
->>>>>>> 3419e547
 
 except Exception as e:
     print("Error occured during Cython Compilation. Check C++ Compiler and Cython Installation.")
@@ -127,11 +86,7 @@
 
 setup(
     name = 'bioscrape',
-<<<<<<< HEAD
-    version = '0.0.1',
-=======
     version = '1.0.2',
->>>>>>> 3419e547
     author='Anandh Swaminathan, William Poole, Ayush Pandey',
     url='https://github.com/biocircuits/bioscrape/',
     description='Biological Stochastic Simulation of Single Cell Reactions and Parameter Estimation.',
@@ -150,23 +105,16 @@
         'Topic :: Scientific/Engineering',
         'Operating System :: OS Independent',
     ],
-<<<<<<< HEAD
-=======
     setup_requires = [
         "cython",
         "numpy"
         ],
->>>>>>> 3419e547
     install_requires=[
         "matplotlib",
         "pytest",
         "numpy",
         "scipy",
-<<<<<<< HEAD
-        "Cython",
-=======
         "cython",
->>>>>>> 3419e547
         "python-libsbml",
         "beautifulsoup4",
         "sympy",
